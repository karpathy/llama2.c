--- conflicted
+++ resolved
@@ -155,7 +155,10 @@
 
 Depending on your system resources you may want to tweak these hyperparameters. (TODO: I am not intimately familiar with OpenMP and its configuration, if someone would like to flesh out this section I would welcome a PR).
 
-<<<<<<< HEAD
+## platforms
+
+On **Windows**, use `build_msvc.bat` in a Visual Studio Command Prompt to build with msvc, or you can use `make win64` to use mingw compiler toolchain from linux or windows to build the windows target. MSVC build will automatically use openmp and max threads appropriate for your CPU unless you set `OMP_NUM_THREADS` env.
+
 ## Cmake build
 
 ```bash
@@ -175,10 +178,6 @@
 ```bash
 CC=/path/to/installed/clang cmake -DUSE_OPENMP=TRUE ..
 ```
-=======
-## platforms
-
-On **Windows**, use `build_msvc.bat` in a Visual Studio Command Prompt to build with msvc, or you can use `make win64` to use mingw compiler toolchain from linux or windows to build the windows target. MSVC build will automatically use openmp and max threads appropriate for your CPU unless you set `OMP_NUM_THREADS` env.
 
 ## ack
 
@@ -210,7 +209,6 @@
 
 - [llama2.rs](https://github.com/gaxler/llama2.rs) by @gaxler: a Rust port of this project
 - [go-llama2](https://github.com/tmc/go-llama2) by @tmc: a Go port of this project
->>>>>>> 4e23ad83
 
 ## unsorted todos
 
