--- conflicted
+++ resolved
@@ -8,13 +8,9 @@
 # See more keys and their definitions at https://doc.rust-lang.org/cargo/reference/manifest.html
 
 [dependencies]
-<<<<<<< HEAD
 rand = { version = "0.8.5", features = ["small_rng"] }
 rayon = "1.7.0"
-=======
-rand = "0.8.5"
 
 
 [profile.release]
-panic = "abort"
->>>>>>> 3591ea93
+panic = "abort"