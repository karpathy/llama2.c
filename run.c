/*
Inference for Llama-2 Transformer model in pure C.

Example compile: (see README for more details)
$ gcc -O3 -o run run.c -lm

Then run with:
$ ./run
*/

#include <stdio.h>
#include <stdlib.h>
#include <time.h>
#include <math.h>
#include <string.h>
#include <fcntl.h>
#if defined _WIN32
    #include "win.h"
#else
    #include <unistd.h>
    #include <sys/mman.h>
#endif
// ----------------------------------------------------------------------------
// Transformer and RunState structs, and related memory management

typedef struct {
    int dim; // transformer dimension
    int hidden_dim; // for ffn layers
    int n_layers; // number of layers
    int n_heads; // number of query heads
    int n_kv_heads; // number of key/value heads (can be < query heads because of multiquery)
    int vocab_size; // vocabulary size, usually 256 (byte-level)
    int seq_len; // max sequence length
} Config;

typedef struct {
    // token embedding table
    float* token_embedding_table;    // (vocab_size, dim)
    // weights for rmsnorms
    float* rms_att_weight; // (layer, dim) rmsnorm weights
    float* rms_ffn_weight; // (layer, dim)
    // weights for matmuls
    float* wq; // (layer, dim, dim)
    float* wk; // (layer, dim, dim)
    float* wv; // (layer, dim, dim)
    float* wo; // (layer, dim, dim)
    // weights for ffn
    float* w1; // (layer, hidden_dim, dim)
    float* w2; // (layer, dim, hidden_dim)
    float* w3; // (layer, hidden_dim, dim)
    // final rmsnorm
    float* rms_final_weight; // (dim,)
    // freq_cis for RoPE relatively positional embeddings
    float* freq_cis_real; // (seq_len, dim/2)
    float* freq_cis_imag; // (seq_len, dim/2)
    // (optional) classifier weights for the logits, on the last layer
    float* wcls;
} TransformerWeights;

typedef struct {
    // current wave of activations
    float *x; // activation at current time stamp (dim,)
    float *xb; // same, but inside a residual branch (dim,)
    float *xb2; // an additional buffer just for convenience (dim,)
    float *hb; // buffer for hidden dimension in the ffn (hidden_dim,)
    float *hb2; // buffer for hidden dimension in the ffn (hidden_dim,)
    float *q; // query (dim,)
    float *k; // key (dim,)
    float *v; // value (dim,)
    float *att; // buffer for scores/attention values (n_heads, seq_len)
    float *logits; // output logits
    // kv cache
    float* key_cache;   // (layer, seq_len, dim)
    float* value_cache; // (layer, seq_len, dim)
} RunState;

typedef struct {
    // SentencePiece piece text and score
    char *piece;
    float score;
} Piece;

void malloc_run_state(RunState* s, Config* p) {
    // we calloc instead of malloc to keep valgrind happy
    s->x = calloc(p->dim, sizeof(float));
    s->xb = calloc(p->dim, sizeof(float));
    s->xb2 = calloc(p->dim, sizeof(float));
    s->hb = calloc(p->hidden_dim, sizeof(float));
    s->hb2 = calloc(p->hidden_dim, sizeof(float));
    s->q = calloc(p->dim, sizeof(float));
    s->k = calloc(p->dim, sizeof(float));
    s->v = calloc(p->dim, sizeof(float));
    s->att = calloc(p->n_heads * p->seq_len, sizeof(float));
    s->logits = calloc(p->vocab_size, sizeof(float));
    s->key_cache = calloc(p->n_layers * p->seq_len * p->dim, sizeof(float));
    s->value_cache = calloc(p->n_layers * p->seq_len * p->dim, sizeof(float));
    // ensure all mallocs went fine
    if (!s->x || !s->xb || !s->xb2 || !s->hb || !s->hb2 || !s->q 
     || !s->k || !s->v || !s->att || !s->logits || !s->key_cache 
     || !s->value_cache) {
        printf("malloc failed!\n");
        exit(1);
    }
}

void free_run_state(RunState* s) {
    free(s->x);
    free(s->xb);
    free(s->xb2);
    free(s->hb);
    free(s->hb2);
    free(s->q);
    free(s->k);
    free(s->v);
    free(s->att);
    free(s->logits);
    free(s->key_cache);
    free(s->value_cache);
}

// ----------------------------------------------------------------------------
// initialization: read from checkpoint

void checkpoint_init_weights(TransformerWeights *w, Config* p, float* f, int shared_weights) {
    float* ptr = f;
    w->token_embedding_table = ptr;
    ptr += p->vocab_size * p->dim;
    w->rms_att_weight = ptr;
    ptr += p->n_layers * p->dim;
    w->wq = ptr;
    ptr += p->n_layers * p->dim * p->dim;
    w->wk = ptr;
    ptr += p->n_layers * p->dim * p->dim;
    w->wv = ptr;
    ptr += p->n_layers * p->dim * p->dim;
    w->wo = ptr;
    ptr += p->n_layers * p->dim * p->dim;
    w->rms_ffn_weight = ptr;
    ptr += p->n_layers * p->dim;
    w->w1 = ptr;
    ptr += p->n_layers * p->dim * p->hidden_dim;
    w->w2 = ptr;
    ptr += p->n_layers * p->hidden_dim * p->dim;
    w->w3 = ptr;
    ptr += p->n_layers * p->dim * p->hidden_dim;
    w->rms_final_weight = ptr;
    ptr += p->dim;
    w->freq_cis_real = ptr;
    int head_size = p->dim / p->n_heads;
    ptr += p->seq_len * head_size / 2;
    w->freq_cis_imag = ptr;
    ptr += p->seq_len * head_size / 2;
    w->wcls = shared_weights ? w->token_embedding_table : ptr;
}

// ----------------------------------------------------------------------------
// neural net blocks

void accum(float *a, float *b, int size) {
    for (int i = 0; i < size; i++) {
        a[i] += b[i];
    }
}

void rmsnorm(float* o, float* x, float* weight, int size) {
    // calculate sum of squares
    float ss = 0.0f;
    for (int j = 0; j < size; j++) {
        ss += x[j] * x[j];
    }
    ss /= size;
    ss += 1e-5f;
    ss = 1.0f / sqrtf(ss);
    // normalize and scale
    for (int j = 0; j < size; j++) {
        o[j] = weight[j] * (ss * x[j]);
    }
}

void softmax(float* x, int size) {
    // find max value (for numerical stability)
    float max_val = x[0];
    for (int i = 1; i < size; i++) {
        if (x[i] > max_val) {
            max_val = x[i];
        }
    }
    // exp and sum
    float sum = 0.0f;
    for (int i = 0; i < size; i++) {
        x[i] = expf(x[i] - max_val);
        sum += x[i];
    }
    // normalize
    for (int i = 0; i < size; i++) {
        x[i] /= sum;
    }
}

void matmul(float* xout, float* x, float* w, int n, int d) {
    // W (d,n) @ x (n,) -> xout (d,)
    // by far the most amount of time is spent inside this little function
    int i;
    #pragma omp parallel for private(i)
    for (i = 0; i < d; i++) {
        float val = 0.0f;
        for (int j = 0; j < n; j++) {
            val += w[i * n + j] * x[j];
        }
        xout[i] = val;
    }
}

void transformer(int token, int pos, Config* p, RunState* s, TransformerWeights* w) {

    // a few convenience variables
    float *x = s->x;
    int dim = p->dim;
    int hidden_dim =  p->hidden_dim;
    int head_size = dim / p->n_heads;

    // copy the token embedding into x
    float* content_row = &(w->token_embedding_table[token * dim]);
    memcpy(x, content_row, dim*sizeof(*x));

    // pluck out the "pos" row of freq_cis_real and freq_cis_imag
    float* freq_cis_real_row = w->freq_cis_real + pos * head_size / 2;
    float* freq_cis_imag_row = w->freq_cis_imag + pos * head_size / 2;

    // forward all the layers
    for(int l = 0; l < p->n_layers; l++) {

        // attention rmsnorm
        rmsnorm(s->xb, x, w->rms_att_weight + l*dim, dim);

        // qkv matmuls for this position
        matmul(s->q, s->xb, w->wq + l*dim*dim, dim, dim);
        matmul(s->k, s->xb, w->wk + l*dim*dim, dim, dim);
        matmul(s->v, s->xb, w->wv + l*dim*dim, dim, dim);

        // apply RoPE rotation to the q and k vectors for each head
        for (int h = 0; h < p->n_heads; h++) {
            // get the q and k vectors for this head
            float* q = s->q + h * head_size;
            float* k = s->k + h * head_size;
            // rotate q and k by the freq_cis_real and freq_cis_imag
            for (int i = 0; i < head_size; i+=2) {
                float q0 = q[i];
                float q1 = q[i+1];
                float k0 = k[i];
                float k1 = k[i+1];
                float fcr = freq_cis_real_row[i/2];
                float fci = freq_cis_imag_row[i/2];
                q[i]   = q0 * fcr - q1 * fci;
                q[i+1] = q0 * fci + q1 * fcr;
                k[i]   = k0 * fcr - k1 * fci;
                k[i+1] = k0 * fci + k1 * fcr;
            }
        }

        // save key,value at this time step (pos) to our kv cache
        int loff = l * p->seq_len * dim; // kv cache layer offset for convenience
        float* key_cache_row = s->key_cache + loff + pos * dim;
        float* value_cache_row = s->value_cache + loff + pos * dim;
        memcpy(key_cache_row, s->k, dim*sizeof(*key_cache_row));
        memcpy(value_cache_row, s->v, dim*sizeof(*value_cache_row));
        
        // multihead attention. iterate over all heads
        int h;
        #pragma omp parallel for private(h)
        for (h = 0; h < p->n_heads; h++) {
            // get the query vector for this head
            float* q = s->q + h * head_size;
            // attention scores for this head
            float* att = s->att + h * p->seq_len;
            // iterate over all timesteps, including the current one
            for (int t = 0; t <= pos; t++) {
                // get the key vector for this head and at this timestep
                float* k = s->key_cache + loff + t * dim + h * head_size;
                // calculate the attention score as the dot product of q and k
                float score = 0.0f;
                for (int i = 0; i < head_size; i++) {
                    score += q[i] * k[i];
                }
                score /= sqrtf(head_size);
                // save the score to the attention buffer
                att[t] = score;
            }

            // softmax the scores to get attention weights, from 0..pos inclusively
            softmax(att, pos + 1);

            // weighted sum of the values, store back into xb
            float* xb = s->xb + h * head_size;
            memset(xb, 0, head_size * sizeof(float));
            for (int t = 0; t <= pos; t++) {
                // get the value vector for this head and at this timestep
                float* v = s->value_cache + loff + t * dim + h * head_size;
                // get the attention weight for this timestep
                float a = att[t];
                // accumulate the weighted value into xb
                for (int i = 0; i < head_size; i++) {
                    xb[i] += a * v[i];
                }
            }
        }

        // final matmul to get the output of the attention
        matmul(s->xb2, s->xb, w->wo + l*dim*dim, dim, dim);

        // residual connection back into x
        accum(x, s->xb2, dim);

        // ffn rmsnorm
        rmsnorm(s->xb, x, w->rms_ffn_weight + l*dim, dim);

        // Now for FFN in PyTorch we have: self.w2(F.silu(self.w1(x)) * self.w3(x))
        // first calculate self.w1(x) and self.w3(x)
        matmul(s->hb, s->xb, w->w1 + l*dim*hidden_dim, dim, hidden_dim);
        matmul(s->hb2, s->xb, w->w3 + l*dim*hidden_dim, dim, hidden_dim);
        
        // F.silu; silu(x)=x*σ(x),where σ(x) is the logistic sigmoid
        for (int i = 0; i < hidden_dim; i++) {
            s->hb[i] = s->hb[i] * (1.0f / (1.0f + expf(-s->hb[i])));
        }

        // elementwise multiply with w3(x)
        for (int i = 0; i < hidden_dim; i++) {
            s->hb[i] = s->hb[i] * s->hb2[i];
        }

        // final matmul to get the output of the ffn
        matmul(s->xb, s->hb, w->w2 + l*dim*hidden_dim, hidden_dim, dim);

        // residual connection
        accum(x, s->xb, dim);
    }
    
    // final rmsnorm
    rmsnorm(x, x, w->rms_final_weight, dim);

    // classifier into logits
    matmul(s->logits, x, w->wcls, p->dim, p->vocab_size);
}

int sample(float* probabilities, int n) {
    // sample index from probabilities, they must sum to 1
    float r = (float)rand() / (float)RAND_MAX;
    float cdf = 0.0f;
    for (int i = 0; i < n; i++) {
        cdf += probabilities[i];
        if (r < cdf) {
            return i;
        }
    }
    return n - 1; // in case of rounding errors
}

int argmax(float* v, int n) {
    // return argmax of v in elements 0..n
    int max_i = 0;
    float max_p = v[0];
    for (int i = 1; i < n; i++) {
        if (v[i] > max_p) {
            max_i = i;
            max_p = v[i];
        }
    }
    return max_i;
}

// ----------------------------------------------------------------------------

long time_in_ms() {
    struct timespec time;
    clock_gettime(CLOCK_REALTIME, &time);
    return time.tv_sec * 1000 + time.tv_nsec / 1000000;
}

int bpe_lookup(char *str, Piece *vocab, int vocab_size)
{
    // lookup 'str' in vocabulary as exact piece match
    for(int i=0; i<vocab_size; i++) {
        if( strcmp(str, vocab[i].piece) == 0 ) {
            return i;
        }
    }
    return -1; // -1 if not found in vocabulary
}

int bpe_encode(char *text, Piece *vocab, int vocab_size, int *tokens, int *n_tokens)
{
    // encode text using vocabulary
    char merged_str[128]; // max string size in vocabulary * 2

    // start from char sequence
    *n_tokens = 0;
    for(char *c=text; *c!='\0'; c++) {
        sprintf(merged_str, "%c", *c);
        int id = bpe_lookup(merged_str, vocab, vocab_size);
        if(id==-1) {
            return 0;
        }
        tokens[*n_tokens] = id;
        (*n_tokens)++;
    }

    // merge best consecutive pairs on each iteration
    while(1) {
        float best_score = -1e10;
        int best_id = -1;
        int best_idx = -1;

        for(int i=0; i<(*n_tokens-1); i++) {
            // check if we can merge tokens[i] with tokens[i+1]
            sprintf(merged_str, "%s%s", vocab[tokens[i]].piece, vocab[tokens[i+1]].piece);
            int id = bpe_lookup(merged_str, vocab, vocab_size);
            if(id!=-1 && vocab[id].score > best_score) {
                best_score = vocab[id].score;
                best_id = id;
                best_idx = i;
            }
        }

        if(best_idx==-1) {
            break; // no more merges are possible
        }

        // merge best_idx with best_idx+1, 
        // replace with new token id
        tokens[best_idx] = best_id;  
        // and delete token at position best_idx+1
        for(int i=best_idx+1; i<(*n_tokens-1); i++) 
            tokens[i] = tokens[i+1];
        (*n_tokens)--;
    }

    return 1;
}


int main(int argc, char *argv[]) {

    // poor man's C argparse
    char *checkpoint = NULL;  // e.g. out/model.bin
    float temperature = 0.9f; // e.g. 1.0, or 0.0
    int steps = 256;          // max number of steps to run for, 0: use seq_len
    char *prompt = NULL;      // prompt string

    // 'checkpoint' is necessary arg
    if (argc < 2) {
        printf("Usage: %s <checkpoint_file> [temperature] [steps] [prompt]\n", argv[0]);
        return 1;
    }
    if (argc >= 2) {
        checkpoint = argv[1];
    }
    if (argc >= 3) {
        // optional temperature. 0.0 = (deterministic) argmax sampling. 1.0 = baseline
        temperature = atof(argv[2]);
    }
    if (argc >= 4) {
        steps = atoi(argv[3]);
    }
    if (argc >= 5) {
        prompt = argv[4];
    }

    // seed rng with time. if you want deterministic behavior use temperature 0.0
    srand((unsigned int)time(NULL)); 
    
    // read in the model.bin file
    Config config;
    TransformerWeights weights;
    int fd = 0;         // file descriptor for memory mapping
    float* data = NULL; // memory mapped data pointer
    long file_size;     // size of the checkpoint file in bytes
    {
        FILE *file = fopen(checkpoint, "rb");
        if (!file) { printf("Couldn't open file %s\n", checkpoint); return 1; }
        // read in the config header
        if(fread(&config, sizeof(Config), 1, file) != 1) { return 1; }
        // negative vocab size is hacky way of signaling unshared weights. bit yikes.
        int shared_weights = config.vocab_size > 0 ? 1 : 0;
        config.vocab_size = abs(config.vocab_size);
        // figure out the file size
        fseek(file, 0, SEEK_END); // move file pointer to end of file
        file_size = ftell(file); // get the file size, in bytes
        fclose(file);
        // memory map the Transformer weights into the data pointer
        fd = open(checkpoint, O_RDONLY); // open in read only mode
        if (fd == -1) { printf("open failed!\n"); return 1; }
        data = mmap(NULL, file_size, PROT_READ, MAP_PRIVATE, fd, 0);
        if (data == MAP_FAILED) { printf("mmap failed!\n"); return 1; }
        float* weights_ptr = data + sizeof(Config)/sizeof(float);
        checkpoint_init_weights(&weights, &config, weights_ptr, shared_weights);
    }
    // right now we cannot run for more than config.seq_len steps
    if (steps <= 0 || steps > config.seq_len) { steps = config.seq_len; }

    // read in the tokenizer.bin file
    Piece* vocab = (Piece*)malloc(config.vocab_size * sizeof(Piece));
    {
        FILE *file = fopen("tokenizer.bin", "rb");
        if (!file) { printf("Couldn't load tokenizer.bin\n"); return 1; }
        int len;
        float score;
        for (int i = 0; i < config.vocab_size; i++) {
            if(fread(&len, sizeof(int), 1, file) != 1) { return 1; }
            if(fread(&score, sizeof(float), 1, file) != 1) { return 1; }

            vocab[i].piece = (char *)malloc(len + 1);
            vocab[i].score = score;

            if(fread(vocab[i].piece, len, 1, file) != 1) { return 1; }
            vocab[i].piece[len] = '\0'; // add the string terminating token
        }
        fclose(file);
    }

    // encode prompt to tokens if provided
    int prompt_tokens[config.seq_len];
    int prompt_token_size = 0;
    if(prompt != NULL) {
        bpe_encode(prompt, vocab, config.vocab_size, prompt_tokens, &prompt_token_size);
    }

    // create and init the application RunState
    RunState state;
    malloc_run_state(&state, &config);
    
    // the current position we are in
    long start = 0; // used to time our code, only initialized after first iteration
    int next;
    int token = 1; // 1 = BOS token in Llama-2 sentencepiece
    int pos = 0;
    printf("<s>\n"); // explicit print the initial BOS token (=1), stylistically symmetric
    while (pos < prompt_token_size + steps) {

        // forward the transformer to get logits for the next token
        transformer(token, pos, &config, &state, &weights);

        if(pos < prompt_token_size) {
            // take next token from prompt
            next = prompt_tokens[pos];
        } else {
            // sample the next token
            if(temperature == 0.0f) {
                // greedy argmax sampling
                next = argmax(state.logits, config.vocab_size);
            } else {
                // apply the temperature to the logits
                for (int q=0; q<config.vocab_size; q++) { state.logits[q] /= temperature; }
                // apply softmax to the logits to get the probabilities for next token
                softmax(state.logits, config.vocab_size);
                // we now want to sample from this distribution to get the next token
                next = sample(state.logits, config.vocab_size);
            }
        }
<<<<<<< HEAD
        printf("%s", vocab[next].piece);
=======
        // following BOS token (1), sentencepiece decoder strips any leading whitespace (see PR #89)
        char *token_str = (token == 1 && vocab[next][0] == ' ') ? vocab[next]+1 : vocab[next];
        printf("%s", token_str);
>>>>>>> 568a651c
        fflush(stdout);

        // advance forward
        token = next;
        pos++;
        // init our timer here because the first iteration is slow due to memmap
        if (start == 0) { start = time_in_ms(); }
    }

    // report achieved tok/s
    long end = time_in_ms();
    printf("\nachieved tok/s: %f\n", (steps-1) / (double)(end-start)*1000);

    // memory and file handles cleanup
    free_run_state(&state);
    for (int i = 0; i < config.vocab_size; i++) { free(vocab[i].piece); }
    free(vocab);
    if (data != MAP_FAILED) munmap(data, file_size);
    if (fd != -1) close(fd);
    return 0;
}<|MERGE_RESOLUTION|>--- conflicted
+++ resolved
@@ -557,13 +557,11 @@
                 next = sample(state.logits, config.vocab_size);
             }
         }
-<<<<<<< HEAD
-        printf("%s", vocab[next].piece);
-=======
+
+        char *token_str = vocab[next].piece;
         // following BOS token (1), sentencepiece decoder strips any leading whitespace (see PR #89)
-        char *token_str = (token == 1 && vocab[next][0] == ' ') ? vocab[next]+1 : vocab[next];
+        token_str = (token == 1 && token_str[0] == ' ') ? token_str+1 : token_str;
         printf("%s", token_str);
->>>>>>> 568a651c
         fflush(stdout);
 
         // advance forward
