/* Inference for Llama-2 Transformer model in pure C */

#include <stdio.h>
#include <stdlib.h>
#include <ctype.h>
#include <time.h>
#include <math.h>
#include <string.h>
#include <fcntl.h>
#include <stdint.h>
#if defined _WIN32
    #include "win.h"
#else
    #include <unistd.h>
    #include <sys/mman.h>
#endif
// ----------------------------------------------------------------------------
// Transformer model

typedef struct {
    int dim; // transformer dimension
    int hidden_dim; // for ffn layers
    int n_layers; // number of layers
    int n_heads; // number of query heads
    int n_kv_heads; // number of key/value heads (can be < query heads because of multiquery)
    int vocab_size; // vocabulary size, usually 256 (byte-level)
    int seq_len; // max sequence length
} Config;

typedef struct {
    // token embedding table
    float* token_embedding_table;    // (vocab_size, dim)
    // weights for rmsnorms
    float* rms_att_weight; // (layer, dim) rmsnorm weights
    float* rms_ffn_weight; // (layer, dim)
    // weights for matmuls. note dim == n_heads * head_size
    float* wq; // (layer, dim, n_heads * head_size)
    float* wk; // (layer, dim, n_kv_heads * head_size)
    float* wv; // (layer, dim, n_kv_heads * head_size)
    float* wo; // (layer, n_heads * head_size, dim)
    // weights for ffn
    float* w1; // (layer, hidden_dim, dim)
    float* w2; // (layer, dim, hidden_dim)
    float* w3; // (layer, hidden_dim, dim)
    // final rmsnorm
    float* rms_final_weight; // (dim,)
    // (optional) classifier weights for the logits, on the last layer
    float* wcls;
} TransformerWeights;

typedef struct {
    // current wave of activations
    float *x; // activation at current time stamp (dim,)
    float *xb; // same, but inside a residual branch (dim,)
    float *xb2; // an additional buffer just for convenience (dim,)
    float *hb; // buffer for hidden dimension in the ffn (hidden_dim,)
    float *hb2; // buffer for hidden dimension in the ffn (hidden_dim,)
    float *q; // query (dim,)
    float *k; // key (dim,)
    float *v; // value (dim,)
    float *att; // buffer for scores/attention values (n_heads, seq_len)
    float *logits; // output logits
    // kv cache
    float* key_cache;   // (layer, seq_len, dim)
    float* value_cache; // (layer, seq_len, dim)
} RunState;

typedef struct {
    Config config; // the hyperparameters of the architecture (the blueprint)
    TransformerWeights weights; // the weights of the model
    RunState state; // buffers for the "wave" of activations in the forward pass
    // some more state needed to properly clean up the memory mapping (sigh)
    int fd; // file descriptor for memory mapping
    float* data; // memory mapped data pointer
    ssize_t file_size; // size of the checkpoint file in bytes
} Transformer;
Transformer transformer;

void malloc_run_state(RunState* s, Config* p) {
    // we calloc instead of malloc to keep valgrind happy
    int kv_dim = (p->dim * p->n_kv_heads) / p->n_heads;
    s->x = calloc(p->dim, sizeof(float));
    s->xb = calloc(p->dim, sizeof(float));
    s->xb2 = calloc(p->dim, sizeof(float));
    s->hb = calloc(p->hidden_dim, sizeof(float));
    s->hb2 = calloc(p->hidden_dim, sizeof(float));
    s->q = calloc(p->dim, sizeof(float));
    s->k = calloc(kv_dim, sizeof(float));
    s->v = calloc(kv_dim, sizeof(float));
    s->att = calloc(p->n_heads * p->seq_len, sizeof(float));
    s->logits = calloc(p->vocab_size, sizeof(float));
    s->key_cache = calloc(p->n_layers * p->seq_len * kv_dim, sizeof(float));
    s->value_cache = calloc(p->n_layers * p->seq_len * kv_dim, sizeof(float));
    // ensure all mallocs went fine
    if (!s->x || !s->xb || !s->xb2 || !s->hb || !s->hb2 || !s->q
     || !s->k || !s->v || !s->att || !s->logits || !s->key_cache
     || !s->value_cache) {
        fprintf(stderr, "malloc failed!\n");
        exit(EXIT_FAILURE);
    }
}

void free_run_state(RunState* s) {
    free(s->x);
    free(s->xb);
    free(s->xb2);
    free(s->hb);
    free(s->hb2);
    free(s->q);
    free(s->k);
    free(s->v);
    free(s->att);
    free(s->logits);
    free(s->key_cache);
    free(s->value_cache);
}

void memory_map_weights(TransformerWeights *w, Config* p, float* ptr, int shared_weights) {
    int head_size = p->dim / p->n_heads;
    w->token_embedding_table = ptr;
    ptr += p->vocab_size * p->dim;
    w->rms_att_weight = ptr;
    ptr += p->n_layers * p->dim;
    w->wq = ptr;
    ptr += p->n_layers * p->dim * (p->n_heads * head_size);
    w->wk = ptr;
    ptr += p->n_layers * p->dim * (p->n_kv_heads * head_size);
    w->wv = ptr;
    ptr += p->n_layers * p->dim * (p->n_kv_heads * head_size);
    w->wo = ptr;
    ptr += p->n_layers * (p->n_heads * head_size) * p->dim;
    w->rms_ffn_weight = ptr;
    ptr += p->n_layers * p->dim;
    w->w1 = ptr;
    ptr += p->n_layers * p->dim * p->hidden_dim;
    w->w2 = ptr;
    ptr += p->n_layers * p->hidden_dim * p->dim;
    w->w3 = ptr;
    ptr += p->n_layers * p->dim * p->hidden_dim;
    w->rms_final_weight = ptr;
    ptr += p->dim;
    ptr += p->seq_len * head_size / 2; // skip what used to be freq_cis_real (for RoPE)
    ptr += p->seq_len * head_size / 2; // skip what used to be freq_cis_imag (for RoPE)
    w->wcls = shared_weights ? w->token_embedding_table : ptr;
}

void read_checkpoint(char* checkpoint, Config* config, TransformerWeights* weights,
                     int* fd, float** data, ssize_t* file_size) {
    FILE *file = fopen(checkpoint, "rb");
    if (!file) { fprintf(stderr, "Couldn't open file %s\n", checkpoint); exit(EXIT_FAILURE); }
    // read in the config header
    if (fread(config, sizeof(Config), 1, file) != 1) { exit(EXIT_FAILURE); }
    // negative vocab size is hacky way of signaling unshared weights. bit yikes.
    int shared_weights = config->vocab_size > 0 ? 1 : 0;
    config->vocab_size = abs(config->vocab_size);
    // figure out the file size
    fseek(file, 0, SEEK_END); // move file pointer to end of file
    *file_size = ftell(file); // get the file size, in bytes
    fclose(file);
    // memory map the Transformer weights into the data pointer
    *fd = open(checkpoint, O_RDONLY); // open in read only mode
    if (*fd == -1) { fprintf(stderr, "open failed!\n"); exit(EXIT_FAILURE); }
    *data = mmap(NULL, *file_size, PROT_READ, MAP_PRIVATE, *fd, 0);
    if (*data == MAP_FAILED) { fprintf(stderr, "mmap failed!\n"); exit(EXIT_FAILURE); }
    float* weights_ptr = *data + sizeof(Config)/sizeof(float);
    memory_map_weights(weights, config, weights_ptr, shared_weights);
}

void build_transformer(Transformer *t, char* checkpoint_path) {
    // read in the Config and the Weights from the checkpoint
    read_checkpoint(checkpoint_path, &t->config, &t->weights, &t->fd, &t->data, &t->file_size);
    // allocate the RunState buffers
    malloc_run_state(&t->state, &t->config);
}

void free_transformer(Transformer* t) {
    // close the memory mapping
    if (t->data != MAP_FAILED) { munmap(t->data, t->file_size); }
    if (t->fd != -1) { close(t->fd); }
    // free the RunState buffers
    free_run_state(&t->state);
}

// ----------------------------------------------------------------------------
// neural net blocks; the dynamics of the Transformer

void rmsnorm(float* o, float* x, float* weight, int size) {
    // calculate sum of squares
    float ss = 0.0f;
    for (int j = 0; j < size; j++) {
        ss += x[j] * x[j];
    }
    ss /= size;
    ss += 1e-5f;
    ss = 1.0f / sqrtf(ss);
    // normalize and scale
    for (int j = 0; j < size; j++) {
        o[j] = weight[j] * (ss * x[j]);
    }
}

void softmax(float* x, uint16_t size) {
    // find max value (for numerical stability)

    float max_val = x[0];
    for (int i = 1; i < size; i++) {
        if (x[i] > max_val) {
            max_val = x[i];
        }
    }
    // exp and sum
    float sum = 0.0f;
    for (int i = 0; i < size; i++) {
        x[i] = expf(x[i] - max_val);
        sum += x[i];
    }
    // normalize
    for (int i = 0; i < size; i++) {
        x[i] /= sum;
    }
}

void matmul(float* xout, float* x, float* w, int n, int d) {
    // W (d,n) @ x (n,) -> xout (d,)
    // by far the most amount of time is spent inside this little function
    int i;
    #pragma omp parallel for private(i)
    for (i = 0; i < d; i++) {
        float val = 0.0f;
        for (int j = 0; j < n; j++) {
            val += w[i * n + j] * x[j];
        }
        xout[i] = val;
    }
}

float* forward(Transformer* transformer, int token, int pos) {

    // a few convenience variables
    Config* p = &transformer->config;
    TransformerWeights* w = &transformer->weights;
    RunState* s = &transformer->state;
    float *x = s->x;
    int dim = p->dim;
    int kv_dim = (p->dim * p->n_kv_heads) / p->n_heads;
    int kv_mul = p->n_heads / p->n_kv_heads; // integer multiplier of the kv sharing in multiquery
    int hidden_dim =  p->hidden_dim;
    int head_size = dim / p->n_heads;

    // copy the token embedding into x
    float* content_row = w->token_embedding_table + token * dim;
    memcpy(x, content_row, dim*sizeof(*x));

    // forward all the layers
    for(int l = 0; l < p->n_layers; l++) {

        // attention rmsnorm
        rmsnorm(s->xb, x, w->rms_att_weight + l*dim, dim);

        // qkv matmuls for this position
        matmul(s->q, s->xb, w->wq + l*dim*dim, dim, dim);
        matmul(s->k, s->xb, w->wk + l*dim*kv_dim, dim, kv_dim);
        matmul(s->v, s->xb, w->wv + l*dim*kv_dim, dim, kv_dim);

        // RoPE relative positional encoding: complex-valued rotate q and k in each head
        for (int i = 0; i < dim; i+=2) {
            int head_dim = i % head_size;
            float freq = 1.0f / powf(10000.0f, head_dim / (float)head_size);
            float val = pos * freq;
            float fcr = cosf(val);
            float fci = sinf(val);
            int rotn = i < kv_dim ? 2 : 1; // how many vectors? 2 = q & k, 1 = q only
            for (int v = 0; v < rotn; v++) {
                float* vec = v == 0 ? s->q : s->k; // the vector to rotate (query or key)
                float v0 = vec[i];
                float v1 = vec[i+1];
                vec[i]   = v0 * fcr - v1 * fci;
                vec[i+1] = v0 * fci + v1 * fcr;
            }
        }

        // save key,value at this time step (pos) to our kv cache
        int loff = l * p->seq_len * kv_dim; // kv cache layer offset for convenience
        float* key_cache_row = s->key_cache + loff + pos * kv_dim;
        float* value_cache_row = s->value_cache + loff + pos * kv_dim;
        memcpy(key_cache_row, s->k, kv_dim * sizeof(*key_cache_row));
        memcpy(value_cache_row, s->v, kv_dim * sizeof(*value_cache_row));

        // multihead attention. iterate over all heads
        int h;
        #pragma omp parallel for private(h)
        for (h = 0; h < p->n_heads; h++) {
            // get the query vector for this head
            float* q = s->q + h * head_size;
            // attention scores for this head
            float* att = s->att + h * p->seq_len;
            // iterate over all timesteps, including the current one
            for (int t = 0; t <= pos; t++) {
                // get the key vector for this head and at this timestep
                float* k = s->key_cache + loff + t * kv_dim + (h / kv_mul) * head_size;
                // calculate the attention score as the dot product of q and k
                float score = 0.0f;
                for (int i = 0; i < head_size; i++) {
                    score += q[i] * k[i];
                }
                score /= sqrtf(head_size);
                // save the score to the attention buffer
                att[t] = score;
            }

            // softmax the scores to get attention weights, from 0..pos inclusively
            softmax(att, pos + 1);

            // weighted sum of the values, store back into xb
            float* xb = s->xb + h * head_size;
            memset(xb, 0, head_size * sizeof(float));
            for (int t = 0; t <= pos; t++) {
                // get the value vector for this head and at this timestep
                float* v = s->value_cache + loff + t * kv_dim + (h / kv_mul) * head_size;
                // get the attention weight for this timestep
                float a = att[t];
                // accumulate the weighted value into xb
                for (int i = 0; i < head_size; i++) {
                    xb[i] += a * v[i];
                }
            }
        }

        // final matmul to get the output of the attention
        matmul(s->xb2, s->xb, w->wo + l*dim*dim, dim, dim);

        // residual connection back into x
        for (int i = 0; i < dim; i++) {
            x[i] += s->xb2[i];
        }

        // ffn rmsnorm
        rmsnorm(s->xb, x, w->rms_ffn_weight + l*dim, dim);

        // Now for FFN in PyTorch we have: self.w2(F.silu(self.w1(x)) * self.w3(x))
        // first calculate self.w1(x) and self.w3(x)
        matmul(s->hb, s->xb, w->w1 + l*dim*hidden_dim, dim, hidden_dim);
        matmul(s->hb2, s->xb, w->w3 + l*dim*hidden_dim, dim, hidden_dim);

        // SwiGLU non-linearity
        for (int i = 0; i < hidden_dim; i++) {
            float val = s->hb[i];
            // silu(x)=x*σ(x), where σ(x) is the logistic sigmoid
            val *= (1.0f / (1.0f + expf(-val)));
            // elementwise multiply with w3(x)
            val *= s->hb2[i];
            s->hb[i] = val;
        }

        // final matmul to get the output of the ffn
        matmul(s->xb, s->hb, w->w2 + l*dim*hidden_dim, hidden_dim, dim);

        // residual connection
        for (int i = 0; i < dim; i++) {
            x[i] += s->xb[i];
        }
    }

    // final rmsnorm
    rmsnorm(x, x, w->rms_final_weight, dim);

    // classifier into logits
    matmul(s->logits, x, w->wcls, p->dim, p->vocab_size);
    return s->logits;
}

// ----------------------------------------------------------------------------
// The Byte Pair Encoding (BPE) Tokenizer that translates strings <-> tokens

typedef struct {
    char *str;
    int id;
} TokenIndex;

typedef struct {
    char** vocab;
    float* vocab_scores;
    TokenIndex *sorted_vocab;
    int vocab_size;
    unsigned int max_token_length;
    char byte_piece[2];
} Tokenizer;

int compare_tokens(const void *a, const void *b) {
    return strcmp(((TokenIndex*)a)->str, ((TokenIndex*)b)->str);
}

void build_tokenizer(Tokenizer* t, char* tokenizer_path, int vocab_size) {
    // i should have written the vocab_size into the tokenizer file... sigh
    t->vocab_size = vocab_size;
    // malloc space to hold the scores and the strings
    t->vocab = (char**)malloc(vocab_size * sizeof(char*));
    t->vocab_scores = (float*)malloc(vocab_size * sizeof(float));
    t->byte_piece[1] = '\0'; // null terminate the byte_piece string
    t->sorted_vocab = NULL; // initialized lazily
    // read in the file
    FILE *file = fopen(tokenizer_path, "rb");
    if (!file) { fprintf(stderr, "couldn't load %s\n", tokenizer_path); exit(EXIT_FAILURE); }
    if (fread(&t->max_token_length, sizeof(int), 1, file) != 1) { fprintf(stderr, "failed read\n"); exit(EXIT_FAILURE); }
    int len;
    for (int i = 0; i < vocab_size; i++) {
        if (fread(t->vocab_scores + i, sizeof(float), 1, file) != 1) { fprintf(stderr, "failed read\n"); exit(EXIT_FAILURE);}
        if (fread(&len, sizeof(int), 1, file) != 1) { fprintf(stderr, "failed read\n"); exit(EXIT_FAILURE); }
        t->vocab[i] = (char *)malloc(len + 1);
        if (fread(t->vocab[i], len, 1, file) != 1) { fprintf(stderr, "failed read\n"); exit(EXIT_FAILURE); }
        t->vocab[i][len] = '\0'; // add the string terminating token
    }
    fclose(file);
}

void free_tokenizer(Tokenizer* t) {
    for (int i = 0; i < t->vocab_size; i++) { free(t->vocab[i]); }
    free(t->vocab);
    free(t->vocab_scores);
    free(t->sorted_vocab);
}

char* decode(Tokenizer* t, uint16_t prev_token, uint16_t token) {
    char *piece = t->vocab[token];
    // following BOS (1) token, sentencepiece decoder strips any leading whitespace (see PR #89)
    if (prev_token == 1 && piece[0] == ' ') { piece++; }
    // careful, some tokens designate raw bytes, and look like e.g. '<0x01>'
    unsigned char byte_val;
    if (sscanf(piece, "<0x%02hhX>", &byte_val) == 1) {
        // ok this token is a raw byte token, careful to only print printable chars or whitespace
        // some of the other bytes can be various control codes, backspace, etc. => skip
        if (isprint(byte_val) || isspace(byte_val)) {
            t->byte_piece[0] = byte_val;
            piece = &t->byte_piece[0];
        }
    }
    return piece;
}

int str_lookup(char *str, TokenIndex *sorted_vocab, int vocab_size) {
    // efficiently find the perfect match for str in vocab, return its index or -1 if not found
    TokenIndex tok = { .str = str }; // acts as the key to search for
    TokenIndex *res = bsearch(&tok, sorted_vocab, vocab_size, sizeof(TokenIndex), compare_tokens);
    return res != NULL ? res->id : -1;
}

void encode(Tokenizer* t, char *text, int *tokens, int *n_tokens) {
    // encode the string text (input) into an upper-bound preallocated tokens[] array

    if (t->sorted_vocab == NULL) {
        // lazily malloc and sort the vocabulary
        t->sorted_vocab = malloc(t->vocab_size * sizeof(TokenIndex));
        for (int i = 0; i < t->vocab_size; i++) {
            t->sorted_vocab[i].str = t->vocab[i];
            t->sorted_vocab[i].id = i;
        }
        qsort(t->sorted_vocab, t->vocab_size, sizeof(TokenIndex), compare_tokens);
    }

    // create a temporary buffer that will store merge candidates of always two consecutive tokens
    // *2 for concat, +1 for null terminator +2 for UTF8 (in case max_token_lenght is 1)
    char* str_buffer = malloc((t->max_token_length*2 +1 +2) * sizeof(char));
    size_t str_len = 0;

    // add_dummy_prefix is true by default
    tokens[0] = str_lookup(" ", t->sorted_vocab, t->vocab_size);
    *n_tokens = 1; // the number of tokens

    // Okay UTF-8 time. This will get messy. Here is the reference from Wikipedia:
    // Code point ↔ UTF-8 conversion
    // First code point	Last code point	Byte 1	Byte 2	Byte 3	Byte 4
    // U+0000	U+007F	    0xxxxxxx
    // U+0080	U+07FF	    110xxxxx	10xxxxxx
    // U+0800	U+FFFF	    1110xxxx	10xxxxxx	10xxxxxx
    // U+10000	U+10FFFF    11110xxx	10xxxxxx	10xxxxxx	10xxxxxx

    // process the raw (UTF-8) byte sequence of the input string
    for (char *c = text; *c != '\0'; c++) {

        // reset buffer if the current byte is ASCII or a leading byte
        // 0xC0 is 11000000, so (*c & 0xC0) keeps the first 2 bits and zeros the rest
        // 0x80 is 10000000
        // in UTF-8, all continuation bytes start with "10" in first two bits
        // so in English this is: "if this byte is not a continuation byte"
        if ((*c & 0xC0) != 0x80) {
            // this byte must be either a leading byte (11...) or an ASCII char (0x...)
            // => reset our location, as we're starting a new UTF-8 codepoint
            str_len = 0;
        }

        // append the current byte to the buffer
        str_buffer[str_len++] = *c; // ++ is post-increment, incremented after this line
        str_buffer[str_len] = '\0';

        // while the next character is a continuation byte, continue appending
        // but if there are too many of them, just stop to avoid overruning str_buffer size.
        if ((*(c+1) & 0xC0) == 0x80 && str_len < 4) {
            continue;
        }

        // ok c+1 is not a continuation byte, so we've read in a full codepoint
        int id = str_lookup(str_buffer, t->sorted_vocab, t->vocab_size);

        if (id != -1) {
            // we found this codepoint in vocab, add it as a token
            tokens[(*n_tokens)++] = id;
        } else {
            // byte_fallback encoding: just encode each byte as a token
            // +3 is here because the first 3 vocab elements are <unk>, <s>, </s>
            // so the individual bytes only start at index 3
            for (int i=0; i < str_len; i++) {
                tokens[(*n_tokens)++] = (unsigned char)str_buffer[i] + 3;
            }
        }
        str_len = 0; // protect against a sequence of stray UTF8 continuation bytes
    }

    // merge the best consecutive pair each iteration, according the scores in vocab_scores
    while (1) {
        float best_score = -1e10;
        int best_id = -1;
        int best_idx = -1;

        for (int i=0; i < (*n_tokens-1); i++) {
            // check if we can merge the pair (tokens[i], tokens[i+1])
            sprintf(str_buffer, "%s%s", t->vocab[tokens[i]], t->vocab[tokens[i+1]]);
            int id = str_lookup(str_buffer, t->sorted_vocab, t->vocab_size);
            if (id != -1 && t->vocab_scores[id] > best_score) {
                // this merge pair exists in vocab! record its score and position
                best_score = t->vocab_scores[id];
                best_id = id;
                best_idx = i;
            }
        }

        if (best_idx == -1) {
            break; // we couldn't find any more pairs to merge, so we're done
        }

        // merge the consecutive pair (best_idx, best_idx+1) into new token best_id
        tokens[best_idx] = best_id;
        // delete token at position best_idx+1, shift the entire sequence back 1
        for (int i = best_idx+1; i < (*n_tokens-1); i++) {
            tokens[i] = tokens[i+1];
        }
        (*n_tokens)--; // token length decreased
    }

    free(str_buffer);
}

// ----------------------------------------------------------------------------
// The Sampler, which takes logits and returns a sampled token
// sampling can be done in a few ways: greedy argmax, sampling, top-p sampling

typedef struct {
    float prob;
    int index;
} ProbIndex; // struct used when sorting probabilities during top-p sampling

typedef struct {
    uint16_t* probidx; // buffer used in top-p sampling
    float temperature;
    float topp;
    unsigned long long rng_state;
} Sampler;

<<<<<<< HEAD
// rng should technically be a state variable of the Sampler
// leaving it global here for now for convenience, maybe move later
unsigned long long rng_seed;
unsigned int random_u32() {
    // xorshift rng: https://en.wikipedia.org/wiki/Xorshift#xorshift.2A
    rng_seed ^= rng_seed >> 12;
    rng_seed ^= rng_seed << 25;
    rng_seed ^= rng_seed >> 27;
    return (rng_seed * 0x2545F4914F6CDD1Dull) >> 32;
}
float random_f32() { // random float32 in [0,1)
    return (random_u32() >> 8) / 16777216.0f;
}

int sample_argmax() {
=======
int sample_argmax(float* probabilities, int n) {
>>>>>>> d26a4992
    // return the index that has the highest probability
    const float *probs = transformer.state.logits;
    const uint16_t n = transformer.config.vocab_size;
    int max_i = 0;
    float max_p = probs[0];
    for (int i = 1; i < n; i++) {
        if (probs[i] > max_p) {
            max_i = i;
            max_p = probs[i];
        }
    }
    return max_i;
}

<<<<<<< HEAD
int sample_mult() {
    // sample index from probabilities (they must sum to 1!)
    uint16_t n = transformer.config.vocab_size;
    const float *probs = transformer.state.logits;
    float r = random_f32();
    float cdf = 0.0f;
    for (int i = 0; i < n; i++) {
        cdf += probs[i];
        if (r < cdf) {
=======
int sample_mult(float* probabilities, int n, float coin) {
    // sample index from probabilities (they must sum to 1!)
    // coin is a random number in [0, 1), usually from random_f32()
    float cdf = 0.0f;
    for (int i = 0; i < n; i++) {
        cdf += probabilities[i];
        if (coin < cdf) {
>>>>>>> d26a4992
            return i;
        }
    }
    return n - 1; // in case of rounding errors
}

int compare(const void* a, const void* b) {
    uint16_t a_ = *(uint16_t*) a;
    uint16_t b_ = *(uint16_t*) b;
    float *probs = transformer.state.logits;

    if (probs[a_]  > probs[b_]) return -1;
    if (probs[a_]  < probs[b_]) return 1;
    return 0;
}

<<<<<<< HEAD
uint16_t sample_topp(Sampler* sampler) {
=======
int sample_topp(float* probabilities, int n, float topp, ProbIndex* probindex, float coin) {
>>>>>>> d26a4992
    // top-p sampling (or "nucleus sampling") samples from the smallest set of
    // tokens that exceed probability topp. This way we never sample tokens that
    // have very low probabilities and are less likely to go "off the rails".
    // coin is a random number in [0, 1), usually from random_f32()

    const uint16_t n = transformer.config.vocab_size;
    const float *probs = transformer.state.logits;
    uint16_t* probidx = sampler->probidx;
    int n0 = 0;
    // quicksort indices in descending order of probabilities
    // values smaller than (1 - topp) / (n - 1) cannot be part of the result
    // so for efficiency we crop these out as candidates before sorting
    const float cutoff = (1.0f - sampler->topp) / (n - 1);
    for (int i = 0; i < n; i++) {
        if (probs[i] >= cutoff) {
            probidx[n0] = i;
            // probidx[n0].index = i;
            // probidx[n0].prob = probs[i];
            n0++;
        }
    }
    qsort(probidx, n0, sizeof(uint16_t), compare);

    // truncate the list where cumulative probability exceeds topp
    float cumulative_prob = 0.0f;
    int last_idx = n0 - 1; // in case of rounding errors consider all elements
    for (int i = 0; i < n0; i++) {
        cumulative_prob += probs[probidx[i]];
        if (cumulative_prob > sampler->topp) {
            last_idx = i;
            break; // we've exceeded topp by including last_idx
        }
    }

    // sample from the truncated list
    float r = coin * cumulative_prob;
    float cdf = 0.0f;
    for (int i = 0; i <= last_idx; i++) {
        cdf += probs[probidx[i]];
        if (r < cdf) {
            return probidx[i];
        }
    }
    return probidx[last_idx]; // in case of rounding errors
}

<<<<<<< HEAD
void build_sampler(Sampler* sampler, float temperature, float topp) {
=======
void build_sampler(Sampler* sampler, int vocab_size, float temperature, float topp, unsigned long long rng_seed) {
    sampler->vocab_size = vocab_size;
>>>>>>> d26a4992
    sampler->temperature = temperature;
    sampler->topp = topp;
    sampler->rng_state = rng_seed;
    // buffer only used with nucleus sampling; may not need but it's ~small
    sampler->probidx = (uint16_t*) malloc(transformer.config.vocab_size * sizeof(uint16_t));
}

void free_sampler(Sampler* sampler) {
    free(sampler->probidx);
}

<<<<<<< HEAD
uint16_t sample(Sampler* sampler) {
=======
unsigned int random_u32(unsigned long long *state) {
    // xorshift rng: https://en.wikipedia.org/wiki/Xorshift#xorshift.2A
    *state ^= *state >> 12;
    *state ^= *state << 25;
    *state ^= *state >> 27;
    return (*state * 0x2545F4914F6CDD1Dull) >> 32;
}
float random_f32(unsigned long long *state) { // random float32 in [0,1)
    return (random_u32(state) >> 8) / 16777216.0f;
}

int sample(Sampler* sampler, float* logits) {
>>>>>>> d26a4992
    // sample the token given the logits and some hyperparameters
    uint16_t next;
    // const uint16_t vocab_size = transformer.config.vocab_size;
    if (sampler->temperature == 0.0f) {
        // greedy argmax sampling: take the token with the highest probability
        next = sample_argmax();
    } else {
        // apply the temperature to the logits
        for (int q=0; q<transformer.config.vocab_size; q++) { transformer.state.logits[q] /= sampler->temperature; }
        // apply softmax to the logits to get the probabilities for next token
<<<<<<< HEAD
        softmax(transformer.state.logits, transformer.config.vocab_size);
        // we sample from this distribution to get the next token
        if (sampler->topp <= 0 || sampler->topp >= 1) {
            // simply sample from the predicted probability distribution
            next = sample_mult();
        } else {
            // top-p (nucleus) sampling, clamping the least likely tokens to zero
            next = sample_topp(sampler);
=======
        softmax(logits, sampler->vocab_size);
        // flip a (float) coin (this is our source of entropy for sampling)
        float coin = random_f32(&sampler->rng_state);
        // we sample from this distribution to get the next token
        if (sampler->topp <= 0 || sampler->topp >= 1) {
            // simply sample from the predicted probability distribution
            next = sample_mult(logits, sampler->vocab_size, coin);
        } else {
            // top-p (nucleus) sampling, clamping the least likely tokens to zero
            next = sample_topp(logits, sampler->vocab_size, sampler->topp, sampler->probindex, coin);
>>>>>>> d26a4992
        }
    }
    return next;
}

// ----------------------------------------------------------------------------
// utilities: time

long time_in_ms() {
    // return time in milliseconds, for benchmarking the model speed
    struct timespec time;
    clock_gettime(CLOCK_REALTIME, &time);
    return time.tv_sec * 1000 + time.tv_nsec / 1000000;
}

// ----------------------------------------------------------------------------
// generation loop

void generate(Transformer *transformer, Tokenizer *tokenizer, Sampler *sampler, char *prompt, int steps) {

    // encode the (string) prompt into tokens sequence, if any is given
    int *prompt_tokens = NULL; // the sequence of prompt tokens
    int num_prompt_tokens = 0; // the total number of prompt tokens
    if (prompt != NULL) {
        prompt_tokens = (int*)malloc((strlen(prompt)+1) * sizeof(int));
        encode(tokenizer, prompt, prompt_tokens, &num_prompt_tokens);
    }

    // start the main loop
    long start = 0;  // used to time our code, only initialized after first iteration
    uint16_t next;        // will store the next token in the sequence
    int token = 1;   // init with token 1 (=BOS), as done in Llama-2 sentencepiece tokenizer
    int pos = 0;     // position in the sequence
    while (pos < steps) {

        // forward the transformer to get logits for the next token
        forward(transformer, token, pos);

        // advance the state state machine
        if (pos < num_prompt_tokens) {
            // if we are still processing the input prompt, force the next prompt token
            next = prompt_tokens[pos];
        } else {
            // otherwise sample the next token from the logits
            next = sample(sampler);
        }
        pos++;

        // data-dependent terminating condition: the BOS (1) token delimits sequences
        if (next == 1) { break; }

        // print the token as string, decode it with the Tokenizer object
        char* piece = decode(tokenizer, token, next);
        printf("%s", piece);
        fflush(stdout);
        token = next;

        // init the timer here because the first iteration can be slower
        if (start == 0) { start = time_in_ms(); }
    }
    printf("\n");

    // report achieved tok/s (pos-1 because the timer starts after first iteration)
    if (pos > 1) {
        long end = time_in_ms();
        fprintf(stderr, "achieved tok/s: %f\n", (pos-1) / (double)(end-start)*1000);
    }

    free(prompt_tokens);
}

// ----------------------------------------------------------------------------
// int main

void error_usage() {
    fprintf(stderr, "Usage:   run <checkpoint> [options]\n");
    fprintf(stderr, "Example: run model.bin -n 256 -i \"Once upon a time\"\n");
    fprintf(stderr, "Options:\n");
    fprintf(stderr, "  -t <float>  temperature in [0,inf], default 1.0\n");
    fprintf(stderr, "  -p <float>  p value in top-p (nucleus) sampling in [0,1] default 0.9\n");
    fprintf(stderr, "  -s <int>    random seed, default time(NULL)\n");
    fprintf(stderr, "  -n <int>    number of steps to run for, default 256. 0 = max_seq_len\n");
    fprintf(stderr, "  -i <string> input prompt\n");
    fprintf(stderr, "  -z <string> optional path to custom tokenizer\n");
    exit(EXIT_FAILURE);
}

int main(int argc, char *argv[]) {

    // default parameters
    char *checkpoint_path = NULL;  // e.g. out/model.bin
    char *tokenizer_path = "tokenizer.bin";
    float temperature = 1.0f; // 0.0 = greedy deterministic. 1.0 = original. don't set higher
    float topp = 0.9f;        // top-p in nucleus sampling. 1.0 = off. 0.9 works well, but slower
    int steps = 256;          // number of steps to run for
    char *prompt = NULL;      // prompt string
    unsigned long long rng_seed = 0; // seed rng with time by default

    // poor man's C argparse so we can override the defaults above from the command line
    if (argc >= 2) { checkpoint_path = argv[1]; } else { error_usage(); }
    for (int i = 2; i < argc; i+=2) {
        // do some basic validation
        if (i + 1 >= argc) { error_usage(); } // must have arg after flag
        if (argv[i][0] != '-') { error_usage(); } // must start with dash
        if (strlen(argv[i]) != 2) { error_usage(); } // must be -x (one dash, one letter)
        // read in the args
        if (argv[i][1] == 't') { temperature = atof(argv[i + 1]); }
        else if (argv[i][1] == 'p') { topp = atof(argv[i + 1]); }
        else if (argv[i][1] == 's') { rng_seed = atoi(argv[i + 1]); }
        else if (argv[i][1] == 'n') { steps = atoi(argv[i + 1]); }
        else if (argv[i][1] == 'i') { prompt = argv[i + 1]; }
        else if (argv[i][1] == 'z') { tokenizer_path = argv[i + 1]; }
        else { error_usage(); }
    }

    // parameter validation/overrides
    if (rng_seed <= 0) rng_seed = (unsigned int)time(NULL);
    if (temperature < 0.0) temperature = 0.0;
    if (topp < 0.0 || 1.0 < topp) topp = 0.9;
    if (steps < 0) steps = 0;

    // build the Transformer via the model .bin file
    build_transformer(&transformer, checkpoint_path);
    if (steps == 0) steps = transformer.config.seq_len; // ovrerride to ~max length

    // build the Tokenizer via the tokenizer .bin file
    Tokenizer tokenizer;
    build_tokenizer(&tokenizer, tokenizer_path, transformer.config.vocab_size);

    // build the Sampler
    Sampler sampler;
<<<<<<< HEAD
    build_sampler(&sampler, temperature, topp);
=======
    build_sampler(&sampler, transformer.config.vocab_size, temperature, topp, rng_seed);
>>>>>>> d26a4992

    // run!
    generate(&transformer, &tokenizer, &sampler, prompt, steps);

    // memory and file handles cleanup
    free_sampler(&sampler);
    free_tokenizer(&tokenizer);
    free_transformer(&transformer);
    return 0;
}<|MERGE_RESOLUTION|>--- conflicted
+++ resolved
@@ -565,25 +565,7 @@
     unsigned long long rng_state;
 } Sampler;
 
-<<<<<<< HEAD
-// rng should technically be a state variable of the Sampler
-// leaving it global here for now for convenience, maybe move later
-unsigned long long rng_seed;
-unsigned int random_u32() {
-    // xorshift rng: https://en.wikipedia.org/wiki/Xorshift#xorshift.2A
-    rng_seed ^= rng_seed >> 12;
-    rng_seed ^= rng_seed << 25;
-    rng_seed ^= rng_seed >> 27;
-    return (rng_seed * 0x2545F4914F6CDD1Dull) >> 32;
-}
-float random_f32() { // random float32 in [0,1)
-    return (random_u32() >> 8) / 16777216.0f;
-}
-
 int sample_argmax() {
-=======
-int sample_argmax(float* probabilities, int n) {
->>>>>>> d26a4992
     // return the index that has the highest probability
     const float *probs = transformer.state.logits;
     const uint16_t n = transformer.config.vocab_size;
@@ -598,25 +580,15 @@
     return max_i;
 }
 
-<<<<<<< HEAD
-int sample_mult() {
+int sample_mult(Sampler* sampler) {
     // sample index from probabilities (they must sum to 1!)
     uint16_t n = transformer.config.vocab_size;
     const float *probs = transformer.state.logits;
-    float r = random_f32();
+    float coin = random_f32(&sampler->rng_state);
     float cdf = 0.0f;
     for (int i = 0; i < n; i++) {
         cdf += probs[i];
-        if (r < cdf) {
-=======
-int sample_mult(float* probabilities, int n, float coin) {
-    // sample index from probabilities (they must sum to 1!)
-    // coin is a random number in [0, 1), usually from random_f32()
-    float cdf = 0.0f;
-    for (int i = 0; i < n; i++) {
-        cdf += probabilities[i];
         if (coin < cdf) {
->>>>>>> d26a4992
             return i;
         }
     }
@@ -633,11 +605,7 @@
     return 0;
 }
 
-<<<<<<< HEAD
 uint16_t sample_topp(Sampler* sampler) {
-=======
-int sample_topp(float* probabilities, int n, float topp, ProbIndex* probindex, float coin) {
->>>>>>> d26a4992
     // top-p sampling (or "nucleus sampling") samples from the smallest set of
     // tokens that exceed probability topp. This way we never sample tokens that
     // have very low probabilities and are less likely to go "off the rails".
@@ -673,7 +641,7 @@
     }
 
     // sample from the truncated list
-    float r = coin * cumulative_prob;
+    float r = random_f32(&sampler->rng_state) * cumulative_prob;
     float cdf = 0.0f;
     for (int i = 0; i <= last_idx; i++) {
         cdf += probs[probidx[i]];
@@ -684,12 +652,8 @@
     return probidx[last_idx]; // in case of rounding errors
 }
 
-<<<<<<< HEAD
-void build_sampler(Sampler* sampler, float temperature, float topp) {
-=======
-void build_sampler(Sampler* sampler, int vocab_size, float temperature, float topp, unsigned long long rng_seed) {
-    sampler->vocab_size = vocab_size;
->>>>>>> d26a4992
+
+void build_sampler(Sampler* sampler, float temperature, float topp, unsigned long long rng_seed) {
     sampler->temperature = temperature;
     sampler->topp = topp;
     sampler->rng_state = rng_seed;
@@ -701,9 +665,6 @@
     free(sampler->probidx);
 }
 
-<<<<<<< HEAD
-uint16_t sample(Sampler* sampler) {
-=======
 unsigned int random_u32(unsigned long long *state) {
     // xorshift rng: https://en.wikipedia.org/wiki/Xorshift#xorshift.2A
     *state ^= *state >> 12;
@@ -715,8 +676,7 @@
     return (random_u32(state) >> 8) / 16777216.0f;
 }
 
-int sample(Sampler* sampler, float* logits) {
->>>>>>> d26a4992
+int sample(Sampler* sampler) {
     // sample the token given the logits and some hyperparameters
     uint16_t next;
     // const uint16_t vocab_size = transformer.config.vocab_size;
@@ -727,27 +687,16 @@
         // apply the temperature to the logits
         for (int q=0; q<transformer.config.vocab_size; q++) { transformer.state.logits[q] /= sampler->temperature; }
         // apply softmax to the logits to get the probabilities for next token
-<<<<<<< HEAD
         softmax(transformer.state.logits, transformer.config.vocab_size);
-        // we sample from this distribution to get the next token
-        if (sampler->topp <= 0 || sampler->topp >= 1) {
-            // simply sample from the predicted probability distribution
-            next = sample_mult();
-        } else {
-            // top-p (nucleus) sampling, clamping the least likely tokens to zero
-            next = sample_topp(sampler);
-=======
-        softmax(logits, sampler->vocab_size);
         // flip a (float) coin (this is our source of entropy for sampling)
         float coin = random_f32(&sampler->rng_state);
         // we sample from this distribution to get the next token
         if (sampler->topp <= 0 || sampler->topp >= 1) {
             // simply sample from the predicted probability distribution
-            next = sample_mult(logits, sampler->vocab_size, coin);
-        } else {
+            next = sample_mult(logits, coin);
+       } else {
             // top-p (nucleus) sampling, clamping the least likely tokens to zero
-            next = sample_topp(logits, sampler->vocab_size, sampler->topp, sampler->probindex, coin);
->>>>>>> d26a4992
+            next = sample_topp(sampler, coin);
         }
     }
     return next;
@@ -879,11 +828,7 @@
 
     // build the Sampler
     Sampler sampler;
-<<<<<<< HEAD
-    build_sampler(&sampler, temperature, topp);
-=======
-    build_sampler(&sampler, transformer.config.vocab_size, temperature, topp, rng_seed);
->>>>>>> d26a4992
+    build_sampler(&sampler, temperature, topp, rng_seed);
 
     // run!
     generate(&transformer, &tokenizer, &sampler, prompt, steps);
