/*
Inference for Llama-2 Transformer model in pure C.

Example compile: (see README for more details)
$ gcc -O3 -o run run.c -lm

Then run with:
$ ./run
*/

#include <stdio.h>
#include <stdlib.h>
#include <time.h>
#include <math.h>
#include <string.h>
#include <fcntl.h>
#if defined _WIN32
    #include "win.h"
#else
    #include <unistd.h>
    #include <sys/mman.h>
#endif
// ----------------------------------------------------------------------------
// Transformer and RunState structs, and related memory management

typedef struct {
    int dim; // transformer dimension
    int hidden_dim; // for ffn layers
    int n_layers; // number of layers
    int n_heads; // number of query heads
    int n_kv_heads; // number of key/value heads (can be < query heads because of multiquery)
    int vocab_size; // vocabulary size, usually 256 (byte-level)
    int seq_len; // max sequence length
} Config;

typedef struct {
    // token embedding table
    float* token_embedding_table;    // (vocab_size, dim)
    // weights for rmsnorms
    float* rms_att_weight; // (layer, dim) rmsnorm weights
    float* rms_ffn_weight; // (layer, dim)
    // weights for matmuls
    float* wq; // (layer, dim, dim)
    float* wk; // (layer, dim, dim)
    float* wv; // (layer, dim, dim)
    float* wo; // (layer, dim, dim)
    // weights for ffn
    float* w1; // (layer, hidden_dim, dim)
    float* w2; // (layer, dim, hidden_dim)
    float* w3; // (layer, hidden_dim, dim)
    // final rmsnorm
    float* rms_final_weight; // (dim,)
    // freq_cis for RoPE relatively positional embeddings
    float* freq_cis_real; // (seq_len, head_size/2)
    float* freq_cis_imag; // (seq_len, head_size/2)
    // (optional) classifier weights for the logits, on the last layer
    float* wcls;
} TransformerWeights;

typedef struct {
    float prob;
    int index;
} ProbIndex; // struct used when sorting probabilities during top-p sampling

typedef struct {
    // current wave of activations
    float *x; // activation at current time stamp (dim,)
    float *xb; // same, but inside a residual branch (dim,)
    float *xb2; // an additional buffer just for convenience (dim,)
    float *hb; // buffer for hidden dimension in the ffn (hidden_dim,)
    float *hb2; // buffer for hidden dimension in the ffn (hidden_dim,)
    float *q; // query (dim,)
    float *k; // key (dim,)
    float *v; // value (dim,)
    float *att; // buffer for scores/attention values (n_heads, seq_len)
    float *logits; // output logits
    ProbIndex *probindex; // buffer used in top-p sampling
    // kv cache
    float* key_cache;   // (layer, seq_len, dim)
    float* value_cache; // (layer, seq_len, dim)
} RunState;

void malloc_run_state(RunState* s, Config* p) {
    // we calloc instead of malloc to keep valgrind happy
    s->x = calloc(p->dim, sizeof(float));
    s->xb = calloc(p->dim, sizeof(float));
    s->xb2 = calloc(p->dim, sizeof(float));
    s->hb = calloc(p->hidden_dim, sizeof(float));
    s->hb2 = calloc(p->hidden_dim, sizeof(float));
    s->q = calloc(p->dim, sizeof(float));
    s->k = calloc(p->dim, sizeof(float));
    s->v = calloc(p->dim, sizeof(float));
    s->att = calloc(p->n_heads * p->seq_len, sizeof(float));
    s->logits = calloc(p->vocab_size, sizeof(float));
    s->probindex = calloc(p->vocab_size, sizeof(ProbIndex));
    s->key_cache = calloc(p->n_layers * p->seq_len * p->dim, sizeof(float));
    s->value_cache = calloc(p->n_layers * p->seq_len * p->dim, sizeof(float));
    // ensure all mallocs went fine
    if (!s->x || !s->xb || !s->xb2 || !s->hb || !s->hb2 || !s->q
     || !s->k || !s->v || !s->att || !s->logits || !s->key_cache
     || !s->value_cache || !s->probindex) {
        printf("malloc failed!\n");
        exit(EXIT_FAILURE);
    }
}

void free_run_state(RunState* s) {
    free(s->x);
    free(s->xb);
    free(s->xb2);
    free(s->hb);
    free(s->hb2);
    free(s->q);
    free(s->k);
    free(s->v);
    free(s->att);
    free(s->logits);
    free(s->probindex);
    free(s->key_cache);
    free(s->value_cache);
}

// ----------------------------------------------------------------------------
// initialization: read from checkpoint

void checkpoint_init_weights(TransformerWeights *w, Config* p, float* f, int shared_weights) {
    float* ptr = f;
    w->token_embedding_table = ptr;
    ptr += p->vocab_size * p->dim;
    w->rms_att_weight = ptr;
    ptr += p->n_layers * p->dim;
    w->wq = ptr;
    ptr += p->n_layers * p->dim * p->dim;
    w->wk = ptr;
    ptr += p->n_layers * p->dim * p->dim;
    w->wv = ptr;
    ptr += p->n_layers * p->dim * p->dim;
    w->wo = ptr;
    ptr += p->n_layers * p->dim * p->dim;
    w->rms_ffn_weight = ptr;
    ptr += p->n_layers * p->dim;
    w->w1 = ptr;
    ptr += p->n_layers * p->dim * p->hidden_dim;
    w->w2 = ptr;
    ptr += p->n_layers * p->hidden_dim * p->dim;
    w->w3 = ptr;
    ptr += p->n_layers * p->dim * p->hidden_dim;
    w->rms_final_weight = ptr;
    ptr += p->dim;
    w->freq_cis_real = ptr;
    int head_size = p->dim / p->n_heads;
    ptr += p->seq_len * head_size / 2;
    w->freq_cis_imag = ptr;
    ptr += p->seq_len * head_size / 2;
    w->wcls = shared_weights ? w->token_embedding_table : ptr;
}

// ----------------------------------------------------------------------------
// neural net blocks

void accum(float *a, float *b, int size) {
    for (int i = 0; i < size; i++) {
        a[i] += b[i];
    }
}

void rmsnorm(float* o, float* x, float* weight, int size) {
    // calculate sum of squares
    float ss = 0.0f;
    for (int j = 0; j < size; j++) {
        ss += x[j] * x[j];
    }
    ss /= size;
    ss += 1e-5f;
    ss = 1.0f / sqrtf(ss);
    // normalize and scale
    for (int j = 0; j < size; j++) {
        o[j] = weight[j] * (ss * x[j]);
    }
}

void softmax(float* x, int size) {
    // find max value (for numerical stability)
    float max_val = x[0];
    for (int i = 1; i < size; i++) {
        if (x[i] > max_val) {
            max_val = x[i];
        }
    }
    // exp and sum
    float sum = 0.0f;
    for (int i = 0; i < size; i++) {
        x[i] = expf(x[i] - max_val);
        sum += x[i];
    }
    // normalize
    for (int i = 0; i < size; i++) {
        x[i] /= sum;
    }
}

void matmul(float* xout, float* x, float* w, int n, int d) {
    // W (d,n) @ x (n,) -> xout (d,)
    // by far the most amount of time is spent inside this little function
    int i;
    #pragma omp parallel for private(i)
    for (i = 0; i < d; i++) {
        float val = 0.0f;
        for (int j = 0; j < n; j++) {
            val += w[i * n + j] * x[j];
        }
        xout[i] = val;
    }
}

void transformer(int token, int pos, Config* p, RunState* s, TransformerWeights* w) {

    // a few convenience variables
    float *x = s->x;
    int dim = p->dim;
    int hidden_dim =  p->hidden_dim;
    int head_size = dim / p->n_heads;

    // copy the token embedding into x
    float* content_row = &(w->token_embedding_table[token * dim]);
    memcpy(x, content_row, dim*sizeof(*x));

    // pluck out the "pos" row of freq_cis_real and freq_cis_imag
    float* freq_cis_real_row = w->freq_cis_real + pos * head_size / 2;
    float* freq_cis_imag_row = w->freq_cis_imag + pos * head_size / 2;

    // forward all the layers
    for(int l = 0; l < p->n_layers; l++) {

        // attention rmsnorm
        rmsnorm(s->xb, x, w->rms_att_weight + l*dim, dim);

        // qkv matmuls for this position
        matmul(s->q, s->xb, w->wq + l*dim*dim, dim, dim);
        matmul(s->k, s->xb, w->wk + l*dim*dim, dim, dim);
        matmul(s->v, s->xb, w->wv + l*dim*dim, dim, dim);

        // RoPE relative positional encoding: complex-valued rotate q and k by freq_cis in each head
        for (int i = 0; i < dim; i+=2) {
            float q0 = s->q[i];
            float q1 = s->q[i+1];
            float k0 = s->k[i];
            float k1 = s->k[i+1];
            float fcr = freq_cis_real_row[(i % head_size) / 2];
            float fci = freq_cis_imag_row[(i % head_size) / 2];
            s->q[i]   = q0 * fcr - q1 * fci;
            s->q[i+1] = q0 * fci + q1 * fcr;
            s->k[i]   = k0 * fcr - k1 * fci;
            s->k[i+1] = k0 * fci + k1 * fcr;
        }

        // save key,value at this time step (pos) to our kv cache
        int loff = l * p->seq_len * dim; // kv cache layer offset for convenience
        float* key_cache_row = s->key_cache + loff + pos * dim;
        float* value_cache_row = s->value_cache + loff + pos * dim;
        memcpy(key_cache_row, s->k, dim*sizeof(*key_cache_row));
        memcpy(value_cache_row, s->v, dim*sizeof(*value_cache_row));

        // multihead attention. iterate over all heads
        int h;
        #pragma omp parallel for private(h)
        for (h = 0; h < p->n_heads; h++) {
            // get the query vector for this head
            float* q = s->q + h * head_size;
            // attention scores for this head
            float* att = s->att + h * p->seq_len;
            // iterate over all timesteps, including the current one
            for (int t = 0; t <= pos; t++) {
                // get the key vector for this head and at this timestep
                float* k = s->key_cache + loff + t * dim + h * head_size;
                // calculate the attention score as the dot product of q and k
                float score = 0.0f;
                for (int i = 0; i < head_size; i++) {
                    score += q[i] * k[i];
                }
                score /= sqrtf(head_size);
                // save the score to the attention buffer
                att[t] = score;
            }

            // softmax the scores to get attention weights, from 0..pos inclusively
            softmax(att, pos + 1);

            // weighted sum of the values, store back into xb
            float* xb = s->xb + h * head_size;
            memset(xb, 0, head_size * sizeof(float));
            for (int t = 0; t <= pos; t++) {
                // get the value vector for this head and at this timestep
                float* v = s->value_cache + loff + t * dim + h * head_size;
                // get the attention weight for this timestep
                float a = att[t];
                // accumulate the weighted value into xb
                for (int i = 0; i < head_size; i++) {
                    xb[i] += a * v[i];
                }
            }
        }

        // final matmul to get the output of the attention
        matmul(s->xb2, s->xb, w->wo + l*dim*dim, dim, dim);

        // residual connection back into x
        accum(x, s->xb2, dim);

        // ffn rmsnorm
        rmsnorm(s->xb, x, w->rms_ffn_weight + l*dim, dim);

        // Now for FFN in PyTorch we have: self.w2(F.silu(self.w1(x)) * self.w3(x))
        // first calculate self.w1(x) and self.w3(x)
        matmul(s->hb, s->xb, w->w1 + l*dim*hidden_dim, dim, hidden_dim);
        matmul(s->hb2, s->xb, w->w3 + l*dim*hidden_dim, dim, hidden_dim);

        // F.silu; silu(x)=x*σ(x),where σ(x) is the logistic sigmoid
        for (int i = 0; i < hidden_dim; i++) {
            s->hb[i] = s->hb[i] * (1.0f / (1.0f + expf(-s->hb[i])));
        }

        // elementwise multiply with w3(x)
        for (int i = 0; i < hidden_dim; i++) {
            s->hb[i] = s->hb[i] * s->hb2[i];
        }

        // final matmul to get the output of the ffn
        matmul(s->xb, s->hb, w->w2 + l*dim*hidden_dim, hidden_dim, dim);

        // residual connection
        accum(x, s->xb, dim);
    }

    // final rmsnorm
    rmsnorm(x, x, w->rms_final_weight, dim);

    // classifier into logits
    matmul(s->logits, x, w->wcls, p->dim, p->vocab_size);
}

// ----------------------------------------------------------------------------
// byte pair encoding (BPE) tokenizer, encodes strings into tokens so we can prompt

int str_lookup(char *str, char **vocab, int vocab_size) {
    // find the first perfect match for str in vocab, return its index or -1 if not found
    for (int i = 0; i < vocab_size; i++) {
        if (strcmp(str, vocab[i]) == 0) {
            return i;
        }
    }
    return -1;
}

void bpe_encode(char *text, char **vocab, float *vocab_scores, int vocab_size, unsigned int max_token_length, int *tokens, int *n_tokens) {

    // a temporary buffer to merge two consecutive tokens
    char* str_buffer = malloc((max_token_length*2+1) * sizeof(char)); // *2 for concat, +1 for null terminator

    // first encode every individual byte in the input string
    *n_tokens = 0; // the number of tokens
    for (char *c = text; *c != '\0'; c++) {
        sprintf(str_buffer, "%c", *c);
        int id = str_lookup(str_buffer, vocab, vocab_size);
        if (id == -1) { printf("not good\n"); exit(EXIT_FAILURE); }
        tokens[*n_tokens] = id;
        (*n_tokens)++;
    }

    // merge the best consecutive pair each iteration, according the scores in vocab_scores
    while (1) {
        float best_score = -1e10;
        int best_id = -1;
        int best_idx = -1;

        for (int i=0; i < (*n_tokens-1); i++) {
            // check if we can merge the pair (tokens[i], tokens[i+1])
            sprintf(str_buffer, "%s%s", vocab[tokens[i]], vocab[tokens[i+1]]);
            int id = str_lookup(str_buffer, vocab, vocab_size);
            if (id != -1 && vocab_scores[id] > best_score) {
                // this merge pair exists in vocab! record its score and position
                best_score = vocab_scores[id];
                best_id = id;
                best_idx = i;
            }
        }

        if (best_idx == -1) {
            break; // we couldn't find any more pairs to merge, so we're done
        }

        // merge the consecutive pair (best_idx, best_idx+1) into new token best_id
        tokens[best_idx] = best_id;
        // delete token at position best_idx+1, shift the entire sequence back 1
        for (int i = best_idx+1; i < (*n_tokens-1); i++) {
            tokens[i] = tokens[i+1];
        }
        (*n_tokens)--; // token length decreased
    }

    free(str_buffer);
}

// ----------------------------------------------------------------------------
// utilities: time / rng

long time_in_ms() {
    // return time in milliseconds, for benchmarking the model speed
    struct timespec time;
    clock_gettime(CLOCK_REALTIME, &time);
    return time.tv_sec * 1000 + time.tv_nsec / 1000000;
}

unsigned long long rng_seed;
unsigned int random_u32() {
    // xorshift rng: https://en.wikipedia.org/wiki/Xorshift#xorshift.2A
    rng_seed ^= rng_seed >> 12;
    rng_seed ^= rng_seed << 25;
    rng_seed ^= rng_seed >> 27;
    return (rng_seed * 0x2545F4914F6CDD1Dull) >> 32;
}
float random_f32() { // random float32 in [0,1)
    return (random_u32() >> 8) / 16777216.0f;
}

// ----------------------------------------------------------------------------
// sampling can be done in a few ways: greedy argmax, sampling, top-p sampling

int argmax(float* probabilities, int n) {
    // return the index that has the highest probability
    int max_i = 0;
    float max_p = probabilities[0];
    for (int i = 1; i < n; i++) {
        if (probabilities[i] > max_p) {
            max_i = i;
            max_p = probabilities[i];
        }
    }
    return max_i;
}

int sample(float* probabilities, int n) {
    // sample index from probabilities (they must sum to 1!)
    float r = random_f32();
    float cdf = 0.0f;
    for (int i = 0; i < n; i++) {
        cdf += probabilities[i];
        if (r < cdf) {
            return i;
        }
    }
    return n - 1; // in case of rounding errors
}

int compare(const void* a, const void* b) {
    ProbIndex* a_ = (ProbIndex*) a;
    ProbIndex* b_ = (ProbIndex*) b;
    if (a_->prob > b_->prob) return -1;
    if (a_->prob < b_->prob) return 1;
    return 0;
}

int sample_topp(float* probabilities, int n, float topp, ProbIndex* probindex) {
    // top-p sampling (or "nucleus sampling") samples from the smallest set of
    // tokens that exceed probability topp. This way we never sample tokens that
    // have very low probabilities and are less likely to go "off the rails".

    // quicksort indices in descending order of probabilities
    for (int i = 0; i < n; i++) {
        probindex[i].index = i;
        probindex[i].prob = probabilities[i];
    }
    qsort(probindex, n, sizeof(ProbIndex), compare);

    // truncate the list where cumulative probability exceeds topp
    float cumulative_prob = 0.0f;
    int last_idx = 0;
    for (int i = 0; i < n; i++) {
        cumulative_prob += probindex[i].prob;
        if (cumulative_prob > topp) {
            last_idx = i;
            break; // we've exceeded topp by including last_idx
        }
    }

    // sample from the truncated list
    float r = random_f32() * cumulative_prob;
    float cdf = 0.0f;
    for (int i = 0; i <= last_idx; i++) {
        cdf += probindex[i].prob;
        if (r < cdf) {
            return probindex[i].index;
        }
    }
    return probindex[last_idx].index; // in case of rounding errors
}


// ----------------------------------------------------------------------------
// int main

void error_usage() {
    printf("Usage:   run <checkpoint> [options]\n");
    printf("Example: run model.bin -n 256 -i \"Once upon a time\"\n");
    printf("Options:\n");
    printf("  -t <float>  temperature, default 1.0\n");
    printf("  -p <float>  p value in top-p (nucleus) sampling. default 0.9, 0 = off\n");
    printf("  -s <int>    random seed, default time(NULL)\n");
    printf("  -n <int>    number of steps to run for, default 256. 0 = max_seq_len\n");
<<<<<<< HEAD
    printf("  -b <int>    number of tokens to buffer, default 1. 0 = max_seq_len\n");    
    printf("  -p <string> prompt string, default none\n");
=======
    printf("  -i <string> input prompt\n");
>>>>>>> 623894f5
    exit(EXIT_FAILURE);
}

int main(int argc, char *argv[]) {

    // default inits
    char *checkpoint = NULL;  // e.g. out/model.bin
    float temperature = 1.0f; // 0.0 = greedy deterministic. 1.0 = original. don't set higher
    float topp = 0.9f;        // top-p in nucleus sampling
    rng_seed = (unsigned int)time(NULL); // seed rng with time by default
    int steps = 256;          // number of steps to run for
    char *prompt = NULL;      // prompt string
    int buffertokens = 1;     // number of tokens to buffer before flushing to screen

    // poor man's C argparse so we can override the defaults above from the command line
    if (argc >= 2) { checkpoint = argv[1]; } else { error_usage(); }
    for (int i = 2; i < argc; i+=2) {
        // do some basic validation
        if (i + 1 >= argc) { error_usage(); } // must have arg after flag
        if (argv[i][0] != '-') { error_usage(); } // must start with dash
        if (strlen(argv[i]) != 2) { error_usage(); } // must be -x (one dash, one letter)
        // read in the args
        if (argv[i][1] == 't') { temperature = atof(argv[i + 1]); }
        else if (argv[i][1] == 'p') { topp = atof(argv[i + 1]); }
        else if (argv[i][1] == 's') { rng_seed = atoi(argv[i + 1]); }
        else if (argv[i][1] == 'n') { steps = atoi(argv[i + 1]); }
<<<<<<< HEAD
        else if (argv[i][1] == 'b') { buffertokens = atoi(argv[i + 1]); }
        else if (argv[i][1] == 'p') { prompt = argv[i + 1]; }
=======
        else if (argv[i][1] == 'i') { prompt = argv[i + 1]; }
>>>>>>> 623894f5
        else { error_usage(); }
    }
    if(rng_seed == 0) { printf("Cannot use seed=0 because of the rng alg used\n"); return 1; }

    // read in the model.bin file
    Config config;
    TransformerWeights weights;
    int fd = 0;         // file descriptor for memory mapping
    float* data = NULL; // memory mapped data pointer
    ssize_t file_size;     // size of the checkpoint file in bytes
    {
        FILE *file = fopen(checkpoint, "rb");
        if (!file) { printf("Couldn't open file %s\n", checkpoint); return 1; }
        // read in the config header
        if (fread(&config, sizeof(Config), 1, file) != 1) { return 1; }
        // negative vocab size is hacky way of signaling unshared weights. bit yikes.
        int shared_weights = config.vocab_size > 0 ? 1 : 0;
        config.vocab_size = abs(config.vocab_size);
        // figure out the file size
        fseek(file, 0, SEEK_END); // move file pointer to end of file
        file_size = ftell(file); // get the file size, in bytes
        fclose(file);
        // memory map the Transformer weights into the data pointer
        fd = open(checkpoint, O_RDONLY); // open in read only mode
        if (fd == -1) { printf("open failed!\n"); return 1; }
        data = mmap(NULL, file_size, PROT_READ, MAP_PRIVATE, fd, 0);
        if (data == MAP_FAILED) { printf("mmap failed!\n"); return 1; }
        float* weights_ptr = data + sizeof(Config)/sizeof(float);
        checkpoint_init_weights(&weights, &config, weights_ptr, shared_weights);
    }
    // right now we cannot run for more than config.seq_len steps
    if (steps <= 0 || steps > config.seq_len) { steps = config.seq_len; }

    // read in the tokenizer.bin file
    char** vocab = (char**)malloc(config.vocab_size * sizeof(char*));
    float* vocab_scores = (float*)malloc(config.vocab_size * sizeof(float));
    unsigned int max_token_length;
    {
        FILE *file = fopen("tokenizer.bin", "rb");
        if (!file) { printf("couldn't load tokenizer.bin\n"); return 1; }
        if (fread(&max_token_length, sizeof(int), 1, file) != 1) { printf("failed read\n"); return 1; }
        int len;
        for (int i = 0; i < config.vocab_size; i++) {
            if (fread(vocab_scores + i, sizeof(float), 1, file) != 1) { printf("failed read\n"); return 1;}
            if (fread(&len, sizeof(int), 1, file) != 1) { printf("failed read\n"); return 1; }
            vocab[i] = (char *)malloc(len + 1);
            if (fread(vocab[i], len, 1, file) != 1) { printf("failed read\n"); return 1; }
            vocab[i][len] = '\0'; // add the string terminating token
        }
        fclose(file);
    }

    // create and init the application RunState
    RunState state;
    malloc_run_state(&state, &config);

    // process the prompt, if any
    int *prompt_tokens = NULL;
    int num_prompt_tokens = 0;
    if (prompt != NULL) {
        prompt_tokens = (int*)malloc(strlen(prompt) * sizeof(int));
        bpe_encode(prompt, vocab, vocab_scores, config.vocab_size, max_token_length, prompt_tokens, &num_prompt_tokens);
    }

    // start the main loop
    long start = 0;  // used to time our code, only initialized after first iteration
    int next;        // will store the next token in the sequence
    int token = 1;   // init with token 1 (=BOS), as done in Llama-2 sentencepiece tokenizer
    int pos = 0;     // position in the sequence
    int bufferflush = 1; // token counter for flushing buffer
    static char outbuff[4096 * (6 + 2)] ; // buffersize is context length * average size of subwords + margin
    printf("<s>\n"); // explicit print the initial BOS token for stylistic symmetry reasons

    // setvbuf is used to buffer output into outbuff instead of flushing to screen directly
    if (setvbuf(stdout, outbuff, _IOFBF, sizeof(outbuff)) != 0) {
    puts("Error: Buffer allocation!"); exit(EXIT_FAILURE);
    }

    while (pos < steps) {

        // forward the transformer to get logits for the next token
        transformer(token, pos, &config, &state, &weights);

        if(pos < num_prompt_tokens) {
            // if we are still processing the input prompt, force the next prompt token
            next = prompt_tokens[pos];
        } else {
            // sample the next token
            if (temperature == 0.0f) {
                // greedy argmax sampling: take the token with the highest probability
                next = argmax(state.logits, config.vocab_size);
            } else {
                // apply the temperature to the logits
                for (int q=0; q<config.vocab_size; q++) { state.logits[q] /= temperature; }
                // apply softmax to the logits to get the probabilities for next token
                softmax(state.logits, config.vocab_size);
                // we sample from this distribution to get the next token
                if (topp <= 0) {
                    // simply sample from the predicted probability distribution
                    next = sample(state.logits, config.vocab_size);
                } else {
                    // top-p (nucleus) sampling, clamping the least likely tokens to zero
                    next = sample_topp(state.logits, config.vocab_size, topp, state.probindex);
                }
            }
        }

        // following BOS token (1), sentencepiece decoder strips any leading whitespace (see PR #89)
        char *token_str = (token == 1 && vocab[next][0] == ' ') ? vocab[next]+1 : vocab[next];
        
        printf("%s", token_str);
        // flush output to screen after the defined number of buffertokens have accumulated
        if (bufferflush==pos) { fflush(stdout); bufferflush+=buffertokens; } 

        // advance forward
        token = next;
        pos++;
        // init our timer here because the first iteration is slow due to memmap
        if (start == 0) { start = time_in_ms(); }
    }

    // report achieved tok/s
    long end = time_in_ms();
    printf("\nachieved tok/s: %f\n", (steps-1) / (double)(end-start)*1000);

    // memory and file handles cleanup
    free_run_state(&state);
    for (int i = 0; i < config.vocab_size; i++) { free(vocab[i]); }
    free(vocab);
    free(vocab_scores);
    if (prompt_tokens != NULL) free(prompt_tokens);
    if (data != MAP_FAILED) munmap(data, file_size);
    if (fd != -1) close(fd);
    return 0;
}<|MERGE_RESOLUTION|>--- conflicted
+++ resolved
@@ -507,12 +507,8 @@
     printf("  -p <float>  p value in top-p (nucleus) sampling. default 0.9, 0 = off\n");
     printf("  -s <int>    random seed, default time(NULL)\n");
     printf("  -n <int>    number of steps to run for, default 256. 0 = max_seq_len\n");
-<<<<<<< HEAD
     printf("  -b <int>    number of tokens to buffer, default 1. 0 = max_seq_len\n");    
-    printf("  -p <string> prompt string, default none\n");
-=======
     printf("  -i <string> input prompt\n");
->>>>>>> 623894f5
     exit(EXIT_FAILURE);
 }
 
@@ -539,12 +535,8 @@
         else if (argv[i][1] == 'p') { topp = atof(argv[i + 1]); }
         else if (argv[i][1] == 's') { rng_seed = atoi(argv[i + 1]); }
         else if (argv[i][1] == 'n') { steps = atoi(argv[i + 1]); }
-<<<<<<< HEAD
         else if (argv[i][1] == 'b') { buffertokens = atoi(argv[i + 1]); }
-        else if (argv[i][1] == 'p') { prompt = argv[i + 1]; }
-=======
         else if (argv[i][1] == 'i') { prompt = argv[i + 1]; }
->>>>>>> 623894f5
         else { error_usage(); }
     }
     if(rng_seed == 0) { printf("Cannot use seed=0 because of the rng alg used\n"); return 1; }
