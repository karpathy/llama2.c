/*
Inference for Llama-2 Transformer model in pure C.

Example compile: (see README for more details)
$ gcc -O3 -o run run.c -lm

Then run with:
$ ./run
*/

#include <stdio.h>
#include <stdlib.h>
#include <time.h>
#include <math.h>
#include <string.h>
#include <fcntl.h>
#if defined _WIN32
    #include "win.h"
#else
    #include <unistd.h>
    #include <sys/mman.h>
#endif
// ----------------------------------------------------------------------------
// Transformer and RunState structs, and related memory management

typedef struct {
    int dim; // transformer dimension
    int hidden_dim; // for ffn layers
    int n_layers; // number of layers
    int n_heads; // number of query heads
    int n_kv_heads; // number of key/value heads (can be < query heads because of multiquery)
    int vocab_size; // vocabulary size, usually 256 (byte-level)
    int seq_len; // max sequence length
} Config;

typedef struct {
    // token embedding table
    float* token_embedding_table;    // (vocab_size, dim)
    // weights for rmsnorms
    float* rms_att_weight; // (layer, dim) rmsnorm weights
    float* rms_ffn_weight; // (layer, dim)
    // weights for matmuls. note dim == n_heads * head_size
    float* wq; // (layer, dim, n_heads * head_size)
    float* wk; // (layer, dim, n_kv_heads * head_size)
    float* wv; // (layer, dim, n_kv_heads * head_size)
    float* wo; // (layer, n_heads * head_size, dim)
    // weights for ffn
    float* w1; // (layer, hidden_dim, dim)
    float* w2; // (layer, dim, hidden_dim)
    float* w3; // (layer, hidden_dim, dim)
    // final rmsnorm
    float* rms_final_weight; // (dim,)
    // freq_cis for RoPE relatively positional embeddings
    float* freq_cis_real; // (seq_len, head_size/2)
    float* freq_cis_imag; // (seq_len, head_size/2)
    // (optional) classifier weights for the logits, on the last layer
    float* wcls;

    float* zipped_wqkv;
    float* zipped_w13;
} TransformerWeights;

typedef struct {
    float prob;
    int index;
} ProbIndex; // struct used when sorting probabilities during top-p sampling

typedef struct {
    // current wave of activations
    float *x; // activation at current time stamp (dim,)
    float *xb; // same, but inside a residual branch (dim,)
    float *xb2; // an additional buffer just for convenience (dim,)
    float *hb; // buffer for hidden dimension in the ffn (hidden_dim,)
    float *hb2; // buffer for hidden dimension in the ffn (hidden_dim,)
    float *q; // query (dim,)
    float *k; // key (dim,)
    float *v; // value (dim,)
    float *att; // buffer for scores/attention values (n_heads, seq_len)
    float *logits; // output logits
    ProbIndex *probindex; // buffer used in top-p sampling
    // kv cache
    float* key_cache;   // (layer, seq_len, dim)
    float* value_cache; // (layer, seq_len, dim)
} RunState;

void malloc_run_state(RunState* s, Config* p) {
    // we calloc instead of malloc to keep valgrind happy
    int kv_dim = (p->dim * p->n_kv_heads) / p->n_heads;
    s->x = calloc(p->dim, sizeof(float));
    s->xb = calloc(p->dim, sizeof(float));
    s->xb2 = calloc(p->dim, sizeof(float));
    s->hb = calloc(p->hidden_dim, sizeof(float));
    s->hb2 = calloc(p->hidden_dim, sizeof(float));
    s->q = calloc(p->dim, sizeof(float));
    s->k = calloc(p->dim, sizeof(float));
    s->v = calloc(p->dim, sizeof(float));
    s->att = calloc(p->n_heads * p->seq_len, sizeof(float));
    s->logits = calloc(p->vocab_size, sizeof(float));
    s->probindex = calloc(p->vocab_size, sizeof(ProbIndex));
    s->key_cache = calloc(p->n_layers * p->seq_len * kv_dim, sizeof(float));
    s->value_cache = calloc(p->n_layers * p->seq_len * kv_dim, sizeof(float));
    // ensure all mallocs went fine
    if (!s->x || !s->xb || !s->xb2 || !s->hb || !s->hb2 || !s->q
     || !s->k || !s->v || !s->att || !s->logits || !s->key_cache
     || !s->value_cache || !s->probindex) {
        fprintf(stderr, "malloc failed!\n");
        exit(EXIT_FAILURE);
    }
}

void free_run_state(RunState* s) {
    free(s->x);
    free(s->xb);
    free(s->xb2);
    free(s->hb);
    free(s->hb2);
    free(s->q);
    free(s->k);
    free(s->v);
    free(s->att);
    free(s->logits);
    free(s->probindex);
    free(s->key_cache);
    free(s->value_cache);
}

// ----------------------------------------------------------------------------
// initialization: read from checkpoint

void checkpoint_init_weights(TransformerWeights *w, Config* p, float* f, int shared_weights) {
    int head_size = p->dim / p->n_heads;
    float* ptr = f;
    w->token_embedding_table = ptr;
    ptr += p->vocab_size * p->dim;
    w->rms_att_weight = ptr;
    ptr += p->n_layers * p->dim;
    w->wq = ptr;
    ptr += p->n_layers * p->dim * (p->n_heads * head_size);
    w->wk = ptr;
    ptr += p->n_layers * p->dim * (p->n_kv_heads * head_size);
    w->wv = ptr;
    ptr += p->n_layers * p->dim * (p->n_kv_heads * head_size);
    w->wo = ptr;
    ptr += p->n_layers * (p->n_heads * head_size) * p->dim;
    w->rms_ffn_weight = ptr;
    ptr += p->n_layers * p->dim;
    w->w1 = ptr;
    ptr += p->n_layers * p->dim * p->hidden_dim;
    w->w2 = ptr;
    ptr += p->n_layers * p->hidden_dim * p->dim;
    w->w3 = ptr;
    ptr += p->n_layers * p->dim * p->hidden_dim;
    w->rms_final_weight = ptr;
    ptr += p->dim;
    w->freq_cis_real = ptr;
    ptr += p->seq_len * head_size / 2;
    w->freq_cis_imag = ptr;
    ptr += p->seq_len * head_size / 2;
    w->wcls = shared_weights ? w->token_embedding_table : ptr;
}

float* zip_matrices(int n, int d, int n_layers, int num_matrices, float** matrices){
    float* zipped = calloc(num_matrices*n*d*n_layers, sizeof(float));
    for(int l = 0; l < n_layers; l++) {
        for (int i = 0; i < d; i++) {
            for (int j = 0; j < n; j++) {
                for (int k = 0; k < num_matrices; k++){
                    zipped[num_matrices*(l*n*d + i*n + j)+k] = matrices[k][l*n*d+i*n+j];
                }
            }
        }
    }
    return zipped;
}

void init_zip_matrices(TransformerWeights *w, Config* p){
    float* wqkv_matrices[3] = {w->wq, w->wk, w->wv};
    w->zipped_wqkv = zip_matrices(p->dim, p->dim, p->n_layers, 3, wqkv_matrices);

    float* w13_matrices[2] = {w->w1, w->w3};
    w->zipped_w13 = zip_matrices(p->dim, p->hidden_dim, p->n_layers, 2, w13_matrices);
}

void free_zip_matrices(TransformerWeights *w){
    free(w->zipped_wqkv);
    free(w->zipped_w13);
}

// ----------------------------------------------------------------------------
// neural net blocks

void rmsnorm(float* o, float* x, float* weight, int size) {
    // calculate sum of squares
    float ss = 0.0f;
    for (int j = 0; j < size; j++) {
        ss += x[j] * x[j];
    }
    ss /= size;
    ss += 1e-5f;
    ss = 1.0f / sqrtf(ss);
    // normalize and scale
    for (int j = 0; j < size; j++) {
        o[j] = weight[j] * (ss * x[j]);
    }
}

void softmax(float* x, int size) {
    // find max value (for numerical stability)
    float max_val = x[0];
    for (int i = 1; i < size; i++) {
        if (x[i] > max_val) {
            max_val = x[i];
        }
    }
    // exp and sum
    float sum = 0.0f;
    for (int i = 0; i < size; i++) {
        x[i] = expf(x[i] - max_val);
        sum += x[i];
    }
    // normalize
    for (int i = 0; i < size; i++) {
        x[i] /= sum;
    }
}

void matmul(float* xout, float* x, float* w, int n, int d) {
    // W (d,n) @ x (n,) -> xout (d,)
    // by far the most amount of time is spent inside this little function
    int i;
    #pragma omp parallel for private(i)
    for (i = 0; i < d; i++) {
        float val = 0.0f;
        for (int j = 0; j < n; j++) {
            val += w[i * n + j] * x[j];
        }
        xout[i] = val;
    }
}

#define DECLARE_MATMUL_MULTIPLE_VECTORS(N) \
void matmul_##N##_vectors (float** xouts, float* x, float* zipped_w, int n, int d) {\
    int i;\
    _Pragma("omp parallel for private(i)")\
    for (i = 0; i < d; i++) {\
        float vals[N] = {0};\
        for (int j = 0; j < n; j++) {\
            for (int k = 0; k < N; k++){\
                vals[k] += zipped_w[N*(i * n + j) + k] * x[j];\
            }\
        }\
        for (int k = 0; k < N; k++){\
            xouts[k][i] = vals[k];\
        }\
    }\
}

DECLARE_MATMUL_MULTIPLE_VECTORS(2)
DECLARE_MATMUL_MULTIPLE_VECTORS(3)

void transformer(int token, int pos, Config* p, RunState* s, TransformerWeights* w) {

    // a few convenience variables
    float *x = s->x;
    int dim = p->dim;
    int kv_dim = (p->dim * p->n_kv_heads) / p->n_heads;
    int kv_mul = p->n_heads / p->n_kv_heads; // integer multiplier of the kv sharing in multiquery
    int hidden_dim =  p->hidden_dim;
    int head_size = dim / p->n_heads;

    // copy the token embedding into x
    float* content_row = &(w->token_embedding_table[token * dim]);
    memcpy(x, content_row, dim*sizeof(*x));

    // pluck out the "pos" row of freq_cis_real and freq_cis_imag
    float* freq_cis_real_row = w->freq_cis_real + pos * head_size / 2;
    float* freq_cis_imag_row = w->freq_cis_imag + pos * head_size / 2;

    // forward all the layers
    for(int l = 0; l < p->n_layers; l++) {

        // attention rmsnorm
        rmsnorm(s->xb, x, w->rms_att_weight + l*dim, dim);

        // qkv matmuls for this position
<<<<<<< HEAD
        float* qkv_vectors[3] = {s->q, s->k, s->v};
        matmul_3_vectors(qkv_vectors, s->xb, w->zipped_wqkv + 3*l*dim*dim, dim, dim);
=======
        matmul(s->q, s->xb, w->wq + l*dim*dim, dim, dim);
        matmul(s->k, s->xb, w->wk + l*dim*kv_dim, dim, kv_dim);
        matmul(s->v, s->xb, w->wv + l*dim*kv_dim, dim, kv_dim);
>>>>>>> bae0bcf4

        // RoPE relative positional encoding: complex-valued rotate q and k by freq_cis in each head
        for (int i = 0; i < dim; i+=2) {
            float q0 = s->q[i];
            float q1 = s->q[i+1];
            float fcr = freq_cis_real_row[(i % head_size) / 2];
            float fci = freq_cis_imag_row[(i % head_size) / 2];
            s->q[i]   = q0 * fcr - q1 * fci;
            s->q[i+1] = q0 * fci + q1 * fcr;
        }
        for (int i = 0; i < kv_dim; i+=2) {
            float k0 = s->k[i];
            float k1 = s->k[i+1];
            float fcr = freq_cis_real_row[(i % head_size) / 2];
            float fci = freq_cis_imag_row[(i % head_size) / 2];
            s->k[i]   = k0 * fcr - k1 * fci;
            s->k[i+1] = k0 * fci + k1 * fcr;
        }

        // save key,value at this time step (pos) to our kv cache
        int loff = l * p->seq_len * kv_dim; // kv cache layer offset for convenience
        float* key_cache_row = s->key_cache + loff + pos * kv_dim;
        float* value_cache_row = s->value_cache + loff + pos * kv_dim;
        memcpy(key_cache_row, s->k, kv_dim * sizeof(*key_cache_row));
        memcpy(value_cache_row, s->v, kv_dim * sizeof(*value_cache_row));

        // multihead attention. iterate over all heads
        int h;
        #pragma omp parallel for private(h)
        for (h = 0; h < p->n_heads; h++) {
            // get the query vector for this head
            float* q = s->q + h * head_size;
            // attention scores for this head
            float* att = s->att + h * p->seq_len;
            // iterate over all timesteps, including the current one
            for (int t = 0; t <= pos; t++) {
                // get the key vector for this head and at this timestep
                float* k = s->key_cache + loff + t * kv_dim + (h / kv_mul) * head_size;
                // calculate the attention score as the dot product of q and k
                float score = 0.0f;
                for (int i = 0; i < head_size; i++) {
                    score += q[i] * k[i];
                }
                score /= sqrtf(head_size);
                // save the score to the attention buffer
                att[t] = score;
            }

            // softmax the scores to get attention weights, from 0..pos inclusively
            softmax(att, pos + 1);

            // weighted sum of the values, store back into xb
            float* xb = s->xb + h * head_size;
            memset(xb, 0, head_size * sizeof(float));
            for (int t = 0; t <= pos; t++) {
                // get the value vector for this head and at this timestep
                float* v = s->value_cache + loff + t * kv_dim + (h / kv_mul) * head_size;
                // get the attention weight for this timestep
                float a = att[t];
                // accumulate the weighted value into xb
                for (int i = 0; i < head_size; i++) {
                    xb[i] += a * v[i];
                }
            }
        }

        // final matmul to get the output of the attention
        matmul(s->xb2, s->xb, w->wo + l*dim*dim, dim, dim);

        // residual connection back into x
        for (int i = 0; i < dim; i++) {
            x[i] += s->xb2[i];
        }

        // ffn rmsnorm
        rmsnorm(s->xb, x, w->rms_ffn_weight + l*dim, dim);

        // Now for FFN in PyTorch we have: self.w2(F.silu(self.w1(x)) * self.w3(x))
        // first calculate self.w1(x) and self.w3(x)
        float* hb_vectors[2] = {s->hb, s->hb2};
        matmul_2_vectors(hb_vectors, s->xb, w->zipped_w13 + 2*l*dim*hidden_dim, dim, hidden_dim);

        // F.silu; silu(x)=x*σ(x),where σ(x) is the logistic sigmoid
        for (int i = 0; i < hidden_dim; i++) {
            s->hb[i] = s->hb[i] * (1.0f / (1.0f + expf(-s->hb[i])));
        }

        // elementwise multiply with w3(x)
        for (int i = 0; i < hidden_dim; i++) {
            s->hb[i] = s->hb[i] * s->hb2[i];
        }

        // final matmul to get the output of the ffn
        matmul(s->xb, s->hb, w->w2 + l*dim*hidden_dim, hidden_dim, dim);

        // residual connection
        for (int i = 0; i < dim; i++) {
            x[i] += s->xb[i];
        }
    }

    // final rmsnorm
    rmsnorm(x, x, w->rms_final_weight, dim);

    // classifier into logits
    matmul(s->logits, x, w->wcls, p->dim, p->vocab_size);
}

// ----------------------------------------------------------------------------
// byte pair encoding (BPE) tokenizer, encodes strings into tokens so we can prompt

int str_lookup(char *str, char **vocab, int vocab_size) {
    // find the first perfect match for str in vocab, return its index or -1 if not found
    for (int i = 0; i < vocab_size; i++) {
        if (strcmp(str, vocab[i]) == 0) {
            return i;
        }
    }
    return -1;
}

void bpe_encode(char *text, char **vocab, float *vocab_scores, int vocab_size, unsigned int max_token_length, int *tokens, int *n_tokens) {

    // a temporary buffer to merge two consecutive tokens
    char* str_buffer = malloc((max_token_length*2+1) * sizeof(char)); // *2 for concat, +1 for null terminator

    // first encode every individual byte in the input string
    *n_tokens = 0; // the number of tokens
    for (char *c = text; *c != '\0'; c++) {
        sprintf(str_buffer, "%c", *c);
        int id = str_lookup(str_buffer, vocab, vocab_size);
        if (id == -1) { fprintf(stderr, "not good\n"); exit(EXIT_FAILURE); }
        tokens[*n_tokens] = id;
        (*n_tokens)++;
    }

    // merge the best consecutive pair each iteration, according the scores in vocab_scores
    while (1) {
        float best_score = -1e10;
        int best_id = -1;
        int best_idx = -1;

        for (int i=0; i < (*n_tokens-1); i++) {
            // check if we can merge the pair (tokens[i], tokens[i+1])
            sprintf(str_buffer, "%s%s", vocab[tokens[i]], vocab[tokens[i+1]]);
            int id = str_lookup(str_buffer, vocab, vocab_size);
            if (id != -1 && vocab_scores[id] > best_score) {
                // this merge pair exists in vocab! record its score and position
                best_score = vocab_scores[id];
                best_id = id;
                best_idx = i;
            }
        }

        if (best_idx == -1) {
            break; // we couldn't find any more pairs to merge, so we're done
        }

        // merge the consecutive pair (best_idx, best_idx+1) into new token best_id
        tokens[best_idx] = best_id;
        // delete token at position best_idx+1, shift the entire sequence back 1
        for (int i = best_idx+1; i < (*n_tokens-1); i++) {
            tokens[i] = tokens[i+1];
        }
        (*n_tokens)--; // token length decreased
    }

    free(str_buffer);
}

// ----------------------------------------------------------------------------
// utilities: time / rng

long time_in_ms() {
    // return time in milliseconds, for benchmarking the model speed
    struct timespec time;
    clock_gettime(CLOCK_REALTIME, &time);
    return time.tv_sec * 1000 + time.tv_nsec / 1000000;
}

unsigned long long rng_seed;
unsigned int random_u32() {
    // xorshift rng: https://en.wikipedia.org/wiki/Xorshift#xorshift.2A
    rng_seed ^= rng_seed >> 12;
    rng_seed ^= rng_seed << 25;
    rng_seed ^= rng_seed >> 27;
    return (rng_seed * 0x2545F4914F6CDD1Dull) >> 32;
}
float random_f32() { // random float32 in [0,1)
    return (random_u32() >> 8) / 16777216.0f;
}

// ----------------------------------------------------------------------------
// sampling can be done in a few ways: greedy argmax, sampling, top-p sampling

int argmax(float* probabilities, int n) {
    // return the index that has the highest probability
    int max_i = 0;
    float max_p = probabilities[0];
    for (int i = 1; i < n; i++) {
        if (probabilities[i] > max_p) {
            max_i = i;
            max_p = probabilities[i];
        }
    }
    return max_i;
}

int sample(float* probabilities, int n) {
    // sample index from probabilities (they must sum to 1!)
    float r = random_f32();
    float cdf = 0.0f;
    for (int i = 0; i < n; i++) {
        cdf += probabilities[i];
        if (r < cdf) {
            return i;
        }
    }
    return n - 1; // in case of rounding errors
}

int compare(const void* a, const void* b) {
    ProbIndex* a_ = (ProbIndex*) a;
    ProbIndex* b_ = (ProbIndex*) b;
    if (a_->prob > b_->prob) return -1;
    if (a_->prob < b_->prob) return 1;
    return 0;
}

int sample_topp(float* probabilities, int n, float topp, ProbIndex* probindex) {
    // top-p sampling (or "nucleus sampling") samples from the smallest set of
    // tokens that exceed probability topp. This way we never sample tokens that
    // have very low probabilities and are less likely to go "off the rails".

    int n0 = 0;
    // quicksort indices in descending order of probabilities
    // values smaller than (1 - topp) / (n - 1) cannot be part of the result
    // so for efficiency we crop these out as candidates before sorting
    const float cutoff = (1.0f - topp) / (n - 1);
    for (int i = 0; i < n; i++) {
        if (probabilities[i] >= cutoff) {
            probindex[n0].index = i;
            probindex[n0].prob = probabilities[i];
            n0++;
        }
    }
    qsort(probindex, n0, sizeof(ProbIndex), compare);

    // truncate the list where cumulative probability exceeds topp
    float cumulative_prob = 0.0f;
    int last_idx = n0 - 1; // in case of rounding errors consider all elements
    for (int i = 0; i < n0; i++) {
        cumulative_prob += probindex[i].prob;
        if (cumulative_prob > topp) {
            last_idx = i;
            break; // we've exceeded topp by including last_idx
        }
    }

    // sample from the truncated list
    float r = random_f32() * cumulative_prob;
    float cdf = 0.0f;
    for (int i = 0; i <= last_idx; i++) {
        cdf += probindex[i].prob;
        if (r < cdf) {
            return probindex[i].index;
        }
    }
    return probindex[last_idx].index; // in case of rounding errors
}


// ----------------------------------------------------------------------------
// int main

void error_usage() {
    fprintf(stderr, "Usage:   run <checkpoint> [options]\n");
    fprintf(stderr, "Example: run model.bin -n 256 -i \"Once upon a time\"\n");
    fprintf(stderr, "Options:\n");
    fprintf(stderr, "  -t <float>  temperature, default 1.0\n");
    fprintf(stderr, "  -p <float>  p value in top-p (nucleus) sampling. default 0.9\n");
    fprintf(stderr, "  -s <int>    random seed, default time(NULL)\n");
    fprintf(stderr, "  -n <int>    number of steps to run for, default 256. 0 = max_seq_len\n");
    fprintf(stderr, "  -i <string> input prompt\n");
    fprintf(stderr, "  -z <string> optional path to custom tokenizer\n");
    exit(EXIT_FAILURE);
}

int main(int argc, char *argv[]) {

    // default inits
    char *checkpoint = NULL;  // e.g. out/model.bin
    char *tokenizer = "tokenizer.bin";
    float temperature = 1.0f; // 0.0 = greedy deterministic. 1.0 = original. don't set higher
    float topp = 0.9f;        // top-p in nucleus sampling. 1.0 = off. 0.9 works well, but slower
    rng_seed = 0; // seed rng with time by default
    int steps = 256;          // number of steps to run for
    char *prompt = NULL;      // prompt string

    // poor man's C argparse so we can override the defaults above from the command line
    if (argc >= 2) { checkpoint = argv[1]; } else { error_usage(); }
    for (int i = 2; i < argc; i+=2) {
        // do some basic validation
        if (i + 1 >= argc) { error_usage(); } // must have arg after flag
        if (argv[i][0] != '-') { error_usage(); } // must start with dash
        if (strlen(argv[i]) != 2) { error_usage(); } // must be -x (one dash, one letter)
        // read in the args
        if (argv[i][1] == 't') { temperature = atof(argv[i + 1]); }
        else if (argv[i][1] == 'p') { topp = atof(argv[i + 1]); }
        else if (argv[i][1] == 's') { rng_seed = atoi(argv[i + 1]); }
        else if (argv[i][1] == 'n') { steps = atoi(argv[i + 1]); }
        else if (argv[i][1] == 'i') { prompt = argv[i + 1]; }
        else if (argv[i][1] == 'z') { tokenizer = argv[i + 1]; }
        else { error_usage(); }
    }
    if(rng_seed == 0) { rng_seed =  (unsigned int)time(NULL);}

    // read in the model.bin file
    Config config;
    TransformerWeights weights;
    int fd = 0;         // file descriptor for memory mapping
    float* data = NULL; // memory mapped data pointer
    ssize_t file_size;     // size of the checkpoint file in bytes
    {
        FILE *file = fopen(checkpoint, "rb");
        if (!file) { fprintf(stderr, "Couldn't open file %s\n", checkpoint); return 1; }
        // read in the config header
        if (fread(&config, sizeof(Config), 1, file) != 1) { return 1; }
        // negative vocab size is hacky way of signaling unshared weights. bit yikes.
        int shared_weights = config.vocab_size > 0 ? 1 : 0;
        config.vocab_size = abs(config.vocab_size);
        // figure out the file size
        fseek(file, 0, SEEK_END); // move file pointer to end of file
        file_size = ftell(file); // get the file size, in bytes
        fclose(file);
        // memory map the Transformer weights into the data pointer
        fd = open(checkpoint, O_RDONLY); // open in read only mode
        if (fd == -1) { fprintf(stderr, "open failed!\n"); return 1; }
        data = mmap(NULL, file_size, PROT_READ, MAP_PRIVATE, fd, 0);
        if (data == MAP_FAILED) { fprintf(stderr, "mmap failed!\n"); return 1; }
        float* weights_ptr = data + sizeof(Config)/sizeof(float);
        checkpoint_init_weights(&weights, &config, weights_ptr, shared_weights);
        init_zip_matrices(&weights, &config);
    }
    // right now we cannot run for more than config.seq_len steps
    if (steps <= 0 || steps > config.seq_len) { steps = config.seq_len; }

    // read in the tokenizer .bin file
    char** vocab = (char**)malloc(config.vocab_size * sizeof(char*));
    float* vocab_scores = (float*)malloc(config.vocab_size * sizeof(float));
    unsigned int max_token_length;
    {
        FILE *file = fopen(tokenizer, "rb");
        if (!file) { fprintf(stderr, "couldn't load %s\n", tokenizer); return 1; }
        if (fread(&max_token_length, sizeof(int), 1, file) != 1) { fprintf(stderr, "failed read\n"); return 1; }
        int len;
        for (int i = 0; i < config.vocab_size; i++) {
            if (fread(vocab_scores + i, sizeof(float), 1, file) != 1) { fprintf(stderr, "failed read\n"); return 1;}
            if (fread(&len, sizeof(int), 1, file) != 1) { fprintf(stderr, "failed read\n"); return 1; }
            vocab[i] = (char *)malloc(len + 1);
            if (fread(vocab[i], len, 1, file) != 1) { fprintf(stderr, "failed read\n"); return 1; }
            vocab[i][len] = '\0'; // add the string terminating token
        }
        fclose(file);
    }

    // create and init the application RunState
    RunState state;
    malloc_run_state(&state, &config);

    // process the prompt, if any
    int *prompt_tokens = NULL;
    int num_prompt_tokens = 0;
    if (prompt != NULL) {
        prompt_tokens = (int*)malloc(strlen(prompt) * sizeof(int));
        bpe_encode(prompt, vocab, vocab_scores, config.vocab_size, max_token_length, prompt_tokens, &num_prompt_tokens);
    }

    // start the main loop
    long start = 0;  // used to time our code, only initialized after first iteration
    int next;        // will store the next token in the sequence
    int token = 1;   // init with token 1 (=BOS), as done in Llama-2 sentencepiece tokenizer
    int pos = 0;     // position in the sequence
    while (pos < steps) {

        // forward the transformer to get logits for the next token
        transformer(token, pos, &config, &state, &weights);

        // advance the state state machine
        if(pos < num_prompt_tokens) {
            // if we are still processing the input prompt, force the next prompt token
            next = prompt_tokens[pos];
        } else {
            // sample the next token
            if (temperature == 0.0f) {
                // greedy argmax sampling: take the token with the highest probability
                next = argmax(state.logits, config.vocab_size);
            } else {
                // apply the temperature to the logits
                for (int q=0; q<config.vocab_size; q++) { state.logits[q] /= temperature; }
                // apply softmax to the logits to get the probabilities for next token
                softmax(state.logits, config.vocab_size);
                // we sample from this distribution to get the next token
                if (topp <= 0 || topp >= 1) {
                    // simply sample from the predicted probability distribution
                    next = sample(state.logits, config.vocab_size);
                } else {
                    // top-p (nucleus) sampling, clamping the least likely tokens to zero
                    next = sample_topp(state.logits, config.vocab_size, topp, state.probindex);
                }
            }
        }
        pos++;

        // data-dependent terminating condition: the BOS (1) token delimits sequences
        if (next == 1) { break; }

        // following BOS (1) token, sentencepiece decoder strips any leading whitespace (see PR #89)
        char *token_str = (token == 1 && vocab[next][0] == ' ') ? vocab[next]+1 : vocab[next];
        printf("%s", token_str);
        fflush(stdout);
        token = next;

        // init the timer here because the first iteration can be slower
        if (start == 0) { start = time_in_ms(); }
    }
    printf("\n");

    // report achieved tok/s (pos-1 because the timer starts after first iteration)
    if (pos > 1) {
        long end = time_in_ms();
        fprintf(stderr, "achieved tok/s: %f\n", (pos-1) / (double)(end-start)*1000);
    }

    // memory and file handles cleanup
    free_zip_matrices(&weights);
    free_run_state(&state);
    for (int i = 0; i < config.vocab_size; i++) { free(vocab[i]); }
    free(vocab);
    free(vocab_scores);
    if (prompt_tokens != NULL) free(prompt_tokens);
    if (data != MAP_FAILED) munmap(data, file_size);
    if (fd != -1) close(fd);
    return 0;
}<|MERGE_RESOLUTION|>--- conflicted
+++ resolved
@@ -56,7 +56,8 @@
     // (optional) classifier weights for the logits, on the last layer
     float* wcls;
 
-    float* zipped_wqkv;
+    float* zipped_wqkv; // for multiquery
+    float* zipped_wkv; // for non-multiquery
     float* zipped_w13;
 } TransformerWeights;
 
@@ -174,15 +175,24 @@
 }
 
 void init_zip_matrices(TransformerWeights *w, Config* p){
-    float* wqkv_matrices[3] = {w->wq, w->wk, w->wv};
-    w->zipped_wqkv = zip_matrices(p->dim, p->dim, p->n_layers, 3, wqkv_matrices);
+    if (p->n_heads == p->n_kv_heads){
+        float* wqkv_matrices[3] = {w->wq, w->wk, w->wv};
+        w->zipped_wqkv = zip_matrices(p->dim, p->dim, p->n_layers, 3, wqkv_matrices);
+        w->zipped_wkv = NULL;
+    }
+    else{
+        float* wkv_matrices[3] = {w->wk, w->wv};
+        w->zipped_wkv = zip_matrices(p->dim, (p->dim * p->n_kv_heads) / p->n_heads, p->n_layers, 2, wkv_matrices);
+        w->zipped_wqkv = NULL;
+    }
 
     float* w13_matrices[2] = {w->w1, w->w3};
     w->zipped_w13 = zip_matrices(p->dim, p->hidden_dim, p->n_layers, 2, w13_matrices);
 }
 
 void free_zip_matrices(TransformerWeights *w){
-    free(w->zipped_wqkv);
+    if(w->zipped_wkv) free(w->zipped_wkv);
+    if(w->zipped_wqkv) free(w->zipped_wqkv);
     free(w->zipped_w13);
 }
 
@@ -283,14 +293,15 @@
         rmsnorm(s->xb, x, w->rms_att_weight + l*dim, dim);
 
         // qkv matmuls for this position
-<<<<<<< HEAD
-        float* qkv_vectors[3] = {s->q, s->k, s->v};
-        matmul_3_vectors(qkv_vectors, s->xb, w->zipped_wqkv + 3*l*dim*dim, dim, dim);
-=======
-        matmul(s->q, s->xb, w->wq + l*dim*dim, dim, dim);
-        matmul(s->k, s->xb, w->wk + l*dim*kv_dim, dim, kv_dim);
-        matmul(s->v, s->xb, w->wv + l*dim*kv_dim, dim, kv_dim);
->>>>>>> bae0bcf4
+        if (dim == kv_dim){
+            float* qkv_vectors[3] = {s->q, s->k, s->v};
+            matmul_3_vectors(qkv_vectors, s->xb, w->zipped_wqkv + 3*l*dim*dim, dim, dim);
+        }
+        else{
+            matmul(s->q, s->xb, w->wq + l*dim*dim, dim, dim);
+            float* kv_vectors[2] = {s->k, s->v};
+            matmul_2_vectors(kv_vectors, s->xb, w->zipped_wkv + 2*l*dim*kv_dim, dim, kv_dim);
+        }
 
         // RoPE relative positional encoding: complex-valued rotate q and k by freq_cis in each head
         for (int i = 0; i < dim; i+=2) {
