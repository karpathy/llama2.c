--- conflicted
+++ resolved
@@ -414,17 +414,10 @@
     if (argc < 2) {
         printf("Usage: %s <checkpoint_file> [temperature] [steps]\n", argv[0]);
         return 1;
-<<<<<<< HEAD
     }    
-    checkpoint = argv[1];
-    #endif
-    // temperature is optional
-=======
-    }
     if (argc >= 2) {
         checkpoint = argv[1];
     }
->>>>>>> 5f681b64
     if (argc >= 3) {
         // optional temperature. 0.0 = (deterministic) argmax sampling. 1.0 = baseline
         temperature = atof(argv[2]);
@@ -432,6 +425,7 @@
     if (argc >= 4) {
         steps = atoi(argv[3]);
     }
+    #endif
 
     // seed rng with time. if you want deterministic behavior use temperature 0.0
     srand((unsigned int)time(NULL)); 
