--- conflicted
+++ resolved
@@ -201,7 +201,7 @@
 
 void softmax() {
     // find max value (for numerical stability)
-    uint16_t size = transformer.config.vocab_size;
+    const uint16_t size = transformer.config.vocab_size;
     float *x = transformer.state.logits;
 
     float max_val = x[0];
@@ -422,7 +422,7 @@
     free(t->sorted_vocab);
 }
 
-char* decode(Tokenizer* t, int prev_token, int token) {
+char* decode(Tokenizer* t, uint16_t prev_token, uint16_t token) {
     char *piece = t->vocab[token];
     // following BOS (1) token, sentencepiece decoder strips any leading whitespace (see PR #89)
     if (prev_token == 1 && piece[0] == ' ') { piece++; }
@@ -560,8 +560,7 @@
 } ProbIndex; // struct used when sorting probabilities during top-p sampling
 
 typedef struct {
-    int vocab_size;
-    ProbIndex* probindex; // buffer used in top-p sampling
+    uint16_t* probidx; // buffer used in top-p sampling
     float temperature;
     float topp;
 } Sampler;
@@ -620,18 +619,19 @@
     return 0;
 }
 
-int sample_topp(float topp, uint16_t* probidx) {
+uint16_t sample_topp(Sampler* sampler) {
     // top-p sampling (or "nucleus sampling") samples from the smallest set of
     // tokens that exceed probability topp. This way we never sample tokens that
     // have very low probabilities and are less likely to go "off the rails".
 
-    uint16_t n = transformer.config.vocab_size;
-    float *probs = transformer.state.logits;
+    const uint16_t n = transformer.config.vocab_size;
+    const float *probs = transformer.state.logits;
+    uint16_t* probidx = sampler->probidx;
     int n0 = 0;
     // quicksort indices in descending order of probabilities
     // values smaller than (1 - topp) / (n - 1) cannot be part of the result
     // so for efficiency we crop these out as candidates before sorting
-    const float cutoff = (1.0f - topp) / (n - 1);
+    const float cutoff = (1.0f - sampler->topp) / (n - 1);
     for (int i = 0; i < n; i++) {
         if (probs[i] >= cutoff) {
             probidx[n0] = i;
@@ -647,7 +647,7 @@
     int last_idx = n0 - 1; // in case of rounding errors consider all elements
     for (int i = 0; i < n0; i++) {
         cumulative_prob += probs[probidx[i]];
-        if (cumulative_prob > topp) {
+        if (cumulative_prob > sampler->topp) {
             last_idx = i;
             break; // we've exceeded topp by including last_idx
         }
@@ -659,45 +659,33 @@
     for (int i = 0; i <= last_idx; i++) {
         cdf += probs[probidx[i]];
         if (r < cdf) {
-            return probs[probidx[i]];
+            return probidx[i];
         }
     }
     return probidx[last_idx]; // in case of rounding errors
 }
 
-void build_sampler(Sampler* sampler, int vocab_size, float temperature, float topp) {
-    sampler->vocab_size = vocab_size;
+void build_sampler(Sampler* sampler, float temperature, float topp) {
     sampler->temperature = temperature;
     sampler->topp = topp;
     // buffer only used with nucleus sampling; may not need but it's ~small
-    sampler->probindex = malloc(sampler->vocab_size * sizeof(ProbIndex));
+    sampler->probidx = (uint16_t*) malloc(transformer.config.vocab_size * sizeof(uint16_t));
 }
 
 void free_sampler(Sampler* sampler) {
-    free(sampler->probindex);
-}
-
-<<<<<<< HEAD
-int sample(uint16_t* probidx, float temperature, float topp) {
+    free(sampler->probidx);
+}
+
+uint16_t sample(Sampler* sampler) {
     // sample the token given the logits and some hyperparameters
-    int next;
+    uint16_t next;
     const uint16_t vocab_size = transformer.config.vocab_size;
-    if (temperature == 0.0f) {
-=======
-int sample(Sampler* sampler, float* logits) {
-    // sample the token given the logits and some hyperparameters
-    int next;
     if (sampler->temperature == 0.0f) {
->>>>>>> ac6cf8d6
         // greedy argmax sampling: take the token with the highest probability
         next = sample_argmax();
     } else {
         // apply the temperature to the logits
-<<<<<<< HEAD
-        for (int q=0; q<vocab_size; q++) { transformer.state.logits[q] /= temperature; }
-=======
-        for (int q=0; q<sampler->vocab_size; q++) { logits[q] /= sampler->temperature; }
->>>>>>> ac6cf8d6
+        for (int q=0; q<vocab_size; q++) { transformer.state.logits[q] /= sampler->temperature; }
         // apply softmax to the logits to get the probabilities for next token
         softmax();
         // we sample from this distribution to get the next token
@@ -706,11 +694,7 @@
             next = sample_mult();
         } else {
             // top-p (nucleus) sampling, clamping the least likely tokens to zero
-<<<<<<< HEAD
-            next = sample_topp(topp, probidx);
-=======
-            next = sample_topp(logits, sampler->vocab_size, sampler->topp, sampler->probindex);
->>>>>>> ac6cf8d6
+            next = sample_topp(sampler);
         }
     }
     return next;
@@ -741,13 +725,13 @@
 
     // start the main loop
     long start = 0;  // used to time our code, only initialized after first iteration
-    int next;        // will store the next token in the sequence
+    uint16_t next;        // will store the next token in the sequence
     int token = 1;   // init with token 1 (=BOS), as done in Llama-2 sentencepiece tokenizer
     int pos = 0;     // position in the sequence
     while (pos < steps) {
 
         // forward the transformer to get logits for the next token
-        float* logits = forward(transformer, token, pos);
+        forward(transformer, token, pos);
 
         // advance the state state machine
         if (pos < num_prompt_tokens) {
@@ -755,7 +739,7 @@
             next = prompt_tokens[pos];
         } else {
             // otherwise sample the next token from the logits
-            next = sample(sampler, logits);
+            next = sample(sampler);
         }
         pos++;
 
@@ -841,73 +825,14 @@
     build_tokenizer(&tokenizer, tokenizer_path, transformer.config.vocab_size);
 
     // build the Sampler
-<<<<<<< HEAD
-    // Sampler sampler;
-    // build_sampler(&sampler, transformer.config.vocab_size);
-    uint16_t *probidx = (uint16_t*) malloc(transformer.config.vocab_size * sizeof(uint16_t));
-
-    // encode the (string) prompt into tokens sequence, if any is given
-    int *prompt_tokens = NULL; // the sequence of prompt tokens
-    int num_prompt_tokens = 0; // the total number of prompt tokens
-    if (prompt != NULL) {
-        prompt_tokens = (int*)malloc((strlen(prompt)+1) * sizeof(int));
-        encode(&tokenizer, prompt, prompt_tokens, &num_prompt_tokens);
-    }
-
-    // start the main loop
-    long start = 0;  // used to time our code, only initialized after first iteration
-    int next;        // will store the next token in the sequence
-    int token = 1;   // init with token 1 (=BOS), as done in Llama-2 sentencepiece tokenizer
-    int pos = 0;     // position in the sequence
-    while (pos < steps) {
-
-        // forward the transformer to get logits for the next token
-        forward(&transformer, token, pos);
-
-        // advance the state state machine
-        if (pos < num_prompt_tokens) {
-            // if we are still processing the input prompt, force the next prompt token
-            next = prompt_tokens[pos];
-        } else {
-            // otherwise sample the next token from the logits
-            next = sample(probidx, temperature, topp);
-        }
-        pos++;
-
-        // data-dependent terminating condition: the BOS (1) token delimits sequences
-        if (next == 1) { break; }
-
-        // print the token as string, decode it with the Tokenizer object
-        char* piece = decode(&tokenizer, token, next);
-        printf("%s", piece);
-        fflush(stdout);
-        token = next;
-
-        // init the timer here because the first iteration can be slower
-        if (start == 0) { start = time_in_ms(); }
-    }
-    printf("\n");
-
-    // report achieved tok/s (pos-1 because the timer starts after first iteration)
-    if (pos > 1) {
-        long end = time_in_ms();
-        fprintf(stderr, "achieved tok/s: %f\n", (pos-1) / (double)(end-start)*1000);
-    }
-
-    // memory and file handles cleanup
-    if (prompt_tokens != NULL) { free(prompt_tokens); }
-    // free_sampler(&sampler);
-    free(probidx);
-=======
     Sampler sampler;
-    build_sampler(&sampler, transformer.config.vocab_size, temperature, topp);
+    build_sampler(&sampler, temperature, topp);
 
     // run!
     generate(&transformer, &tokenizer, &sampler, prompt, steps);
 
     // memory and file handles cleanup
     free_sampler(&sampler);
->>>>>>> ac6cf8d6
     free_tokenizer(&tokenizer);
     free_transformer(&transformer);
     return 0;
