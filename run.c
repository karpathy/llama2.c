/*
Inference for Llama-2 Transformer model in pure C.

Example compile: (see README for more details)
$ gcc -O3 -o run run.c -lm

Then run with:
$ ./run

Example compile for a portable executable with embedded model: 
$ cosmocc -O3 -Ofast -funsafe-math-optimizations -ffast-math -D COSMO_BLINK \
-D COSMO_METAL -D COSMO_ZIP -o run.com run.c -lm

Add checkpoint and tokenizer model to executable:
$ zip run.com out/model.bin
$ zip run.com tokenizer.bin

Then copy to any system (Linux,Win,Mac),(x86_64,ARM64) and run with:
$ ./run.com
*/

// ----------------------------------------------------------------------------
// Actually Portable Executable Format Preprocessor Directives

#ifdef COSMO_BLINK // Support ARM 64 Bit via Blink VM Emulation
STATIC_YOINK("blink_linux_aarch64");  // for raspberry pi
STATIC_YOINK("blink_xnu_aarch64");    // is apple silicon
#endif

#ifdef COSMO_METAL // Support VGA Console when running bare metal
STATIC_YOINK("vga_console");
#endif

#ifdef COSMO_ZIP // Support embedded models via Zip Archive support
STATIC_YOINK("zipos");
#endif

// ----------------------------------------------------------------------------
// Standard Headers

#include <stdio.h>
#include <stdlib.h>
#include <time.h>
#include <math.h>
#include <string.h>
#include <sys/time.h>

// ----------------------------------------------------------------------------
// Transformer and RunState structs, and related memory management

typedef struct {
    int dim; // transformer dimension
    int hidden_dim; // for ffn layers
    int n_layers; // number of layers
    int n_heads; // number of query heads
    int n_kv_heads; // number of key/value heads (can be < query heads because of multiquery)
    int vocab_size; // vocabulary size, usually 256 (byte-level)
    int seq_len; // max sequence length
} Config;

typedef struct {
    // token embedding table
    float* token_embedding_table;    // (vocab_size, dim)
    // weights for rmsnorms
    float* rms_att_weight; // (layer, dim) rmsnorm weights
    float* rms_ffn_weight; // (layer, dim)
    // weights for matmuls
    float* wq; // (layer, dim, dim)
    float* wk; // (layer, dim, dim)
    float* wv; // (layer, dim, dim)
    float* wo; // (layer, dim, dim)
    // weights for ffn
    float* w1; // (layer, hidden_dim, dim)
    float* w2; // (layer, dim, hidden_dim)
    float* w3; // (layer, hidden_dim, dim)
    // final rmsnorm
    float* rms_final_weight; // (dim,)
    // freq_cis for RoPE relatively positional embeddings
    float* freq_cis_real; // (seq_len, dim/2)
    float* freq_cis_imag; // (seq_len, dim/2)
} TransformerWeights;

typedef struct {
    // current wave of activations
    float *x; // activation at current time stamp (dim,)
    float *xb; // same, but inside a residual branch (dim,)
    float *xb2; // an additional buffer just for convenience (dim,)
    float *hb; // buffer for hidden dimension in the ffn (hidden_dim,)
    float *hb2; // buffer for hidden dimension in the ffn (hidden_dim,)
    float *q; // query (dim,)
    float *k; // key (dim,)
    float *v; // value (dim,)
    float *att; // buffer for scores/attention values (seq_len,)
    float *logits; // output logits
    // kv cache
    float* key_cache;   // (layer, seq_len, dim)
    float* value_cache; // (layer, seq_len, dim)
} RunState;

void malloc_run_state(RunState* s, Config* p) {
    // we calloc instead of malloc to keep valgrind happy
    s->x = calloc(p->dim, sizeof(float));
    s->xb = calloc(p->dim, sizeof(float));
    s->xb2 = calloc(p->dim, sizeof(float));
    s->hb = calloc(p->hidden_dim, sizeof(float));
    s->hb2 = calloc(p->hidden_dim, sizeof(float));
    s->q = calloc(p->dim, sizeof(float));
    s->k = calloc(p->dim, sizeof(float));
    s->v = calloc(p->dim, sizeof(float));
    s->att = calloc(p->seq_len, sizeof(float));
    s->logits = calloc(p->vocab_size, sizeof(float));
    s->key_cache = calloc(p->n_layers * p->seq_len * p->dim, sizeof(float));
    s->value_cache = calloc(p->n_layers * p->seq_len * p->dim, sizeof(float));
    // ensure all mallocs went fine
    if (!s->x || !s->xb || !s->xb2 || !s->hb || !s->hb2 || !s->q 
     || !s->k || !s->v || !s->att || !s->logits || !s->key_cache 
     || !s->value_cache) {
        printf("malloc failed!\n");
        exit(1);
    }
}

void free_run_state(RunState* s) {
    free(s->x);
    free(s->xb);
    free(s->xb2);
    free(s->hb);
    free(s->hb2);
    free(s->q);
    free(s->k);
    free(s->v);
    free(s->att);
    free(s->logits);
    free(s->key_cache);
    free(s->value_cache);
}

void malloc_weights(TransformerWeights* w, Config* p) {
    // we calloc instead of malloc to keep valgrind happy
    w->token_embedding_table = calloc(p->vocab_size * p->dim, sizeof(float));
    w->rms_att_weight = calloc(p->n_layers * p->dim, sizeof(float));
    w->rms_ffn_weight = calloc(p->n_layers * p->dim, sizeof(float));
    w->wq = calloc(p->n_layers * p->dim * p->dim, sizeof(float));
    w->wk = calloc(p->n_layers * p->dim * p->dim, sizeof(float));
    w->wv = calloc(p->n_layers * p->dim * p->dim, sizeof(float));
    w->wo = calloc(p->n_layers * p->dim * p->dim, sizeof(float));
    w->w1 = calloc(p->n_layers * p->hidden_dim * p->dim, sizeof(float));
    w->w2 = calloc(p->n_layers * p->dim * p->hidden_dim, sizeof(float));
    w->w3 = calloc(p->n_layers * p->hidden_dim * p->dim, sizeof(float));
    w->rms_final_weight = calloc(p->dim, sizeof(float));
    w->freq_cis_real = calloc(p->seq_len * p->dim / 2, sizeof(float));
    w->freq_cis_imag = calloc(p->seq_len * p->dim / 2, sizeof(float));
    // ensure all mallocs went fine
    if (!w->token_embedding_table || !w->rms_att_weight || !w->rms_ffn_weight 
     || !w->wq || !w->wk || !w->wv || !w->wo || !w->w1 || !w->w2 || !w->w3 || 
        !w->rms_final_weight || !w->freq_cis_real || !w->freq_cis_imag) {
        printf("malloc failed!\n");
        exit(1);
    }
}

void free_weights(TransformerWeights* w) {
    free(w->token_embedding_table);
    free(w->rms_att_weight);
    free(w->rms_ffn_weight);
    free(w->wq);
    free(w->wk);
    free(w->wv);
    free(w->wo);
    free(w->w1);
    free(w->w2);
    free(w->w3);
    free(w->rms_final_weight);
    free(w->freq_cis_real);
    free(w->freq_cis_imag);
}

// ----------------------------------------------------------------------------
// initialization: read from checkpoint

int checkpoint_init_weights(TransformerWeights *w, Config* p, FILE* f) {
    if (fread(w->token_embedding_table, sizeof(float), p->vocab_size * p->dim, f) != p->vocab_size * p->dim) return 1;
    if (fread(w->rms_att_weight, sizeof(float), p->n_layers * p->dim, f) != p->n_layers * p->dim) return 1;
    if (fread(w->wq, sizeof(float), p->n_layers * p->dim * p->dim, f) != p->n_layers * p->dim * p->dim) return 1;
    if (fread(w->wk, sizeof(float), p->n_layers * p->dim * p->dim, f) != p->n_layers * p->dim * p->dim) return 1;
    if (fread(w->wv, sizeof(float), p->n_layers * p->dim * p->dim, f) != p->n_layers * p->dim * p->dim) return 1;
    if (fread(w->wo, sizeof(float), p->n_layers * p->dim * p->dim, f) != p->n_layers * p->dim * p->dim) return 1;
    if (fread(w->rms_ffn_weight, sizeof(float), p->n_layers * p->dim, f) != p->n_layers * p->dim) return 1;
    if (fread(w->w1, sizeof(float), p->n_layers * p->dim * p->hidden_dim, f) != p->n_layers * p->dim * p->hidden_dim) return 1;
    if (fread(w->w2, sizeof(float), p->n_layers * p->hidden_dim * p->dim, f) != p->n_layers * p->hidden_dim * p->dim) return 1;
    if (fread(w->w3, sizeof(float), p->n_layers * p->dim * p->hidden_dim, f) != p->n_layers * p->dim * p->hidden_dim) return 1;
    if (fread(w->rms_final_weight, sizeof(float), p->dim, f) != p->dim) return 1;
    int head_size = p->dim / p->n_heads;
    if (fread(w->freq_cis_real, sizeof(float), p->seq_len * head_size / 2, f) != p->seq_len * head_size / 2) return 1;
    if (fread(w->freq_cis_imag, sizeof(float), p->seq_len * head_size / 2, f) != p->seq_len * head_size / 2) return 1;
    return 0;
}


// ----------------------------------------------------------------------------
// neural net blocks

void accum(float *a, float *b, int size) {
    for (int i = 0; i < size; i++) {
        a[i] += b[i];
    }
}

void rmsnorm(float* o, float* x, float* weight, int size) {
    // calculate sum of squares
    float ss = 0.0f;
    for (int j = 0; j < size; j++) {
        ss += x[j] * x[j];
    }
    ss /= size;
    ss += 1e-5f;
    ss = 1.0f / sqrt(ss);
    // normalize and scale
    for (int j = 0; j < size; j++) {
        o[j] = weight[j] * (ss * x[j]);
    }
}

void softmax(float* x, int size) {
    // find max value (for numerical stability)
    float max_val = x[0];
    for (int i = 1; i < size; i++) {
        if (x[i] > max_val) {
            max_val = x[i];
        }
    }
    // exp and sum
    float sum = 0.0f;
    for (int i = 0; i < size; i++) {
        x[i] = exp(x[i] - max_val);
        sum += x[i];
    }
    // normalize
    for (int i = 0; i < size; i++) {
        x[i] /= sum;
    }
}

void matmul(float* xout, float* x, float* w, int n, int d) {
    // W (d,n) @ x (n,) -> xout (d,)
    #pragma omp parallel for
    for (int i = 0; i < d; i++) {
        float val = 0.0f;
        for (int j = 0; j < n; j++) {
            val += w[i * n + j] * x[j];
        }
        xout[i] = val;
    }
}

void transformer(int token, int pos, Config* p, RunState* s, TransformerWeights* w) {
    
    // a few convenice variables
    float *x = s->x;
    int dim = p->dim;
    int hidden_dim =  p->hidden_dim;
    int head_size = dim / p->n_heads;

    // copy the token embedding into x
    float* content_row = &(w->token_embedding_table[token * dim]);
    memcpy(x, content_row, dim*sizeof(*x));

    // pluck out the "pos" row of freq_cis_real and freq_cis_imag
    float* freq_cis_real_row = w->freq_cis_real + pos * head_size / 2;
    float* freq_cis_imag_row = w->freq_cis_imag + pos * head_size / 2;

    // forward all the layers
    for(int l = 0; l < p->n_layers; l++) {
    
        // attention rmsnorm
        rmsnorm(s->xb, x, w->rms_att_weight + l*dim, dim);

        // qkv matmuls for this position
        matmul(s->q, s->xb, w->wq + l*dim*dim, dim, dim);
        matmul(s->k, s->xb, w->wk + l*dim*dim, dim, dim);
        matmul(s->v, s->xb, w->wv + l*dim*dim, dim, dim);

        // apply RoPE rotation to the q and k vectors for each head
        for (int h = 0; h < p->n_heads; h++) {
            // get the q and k vectors for this head
            float* q = s->q + h * head_size;
            float* k = s->k + h * head_size;
            // rotate q and k by the freq_cis_real and freq_cis_imag
            for (int i = 0; i < head_size; i+=2) {
                float q0 = q[i];
                float q1 = q[i+1];
                float k0 = k[i];
                float k1 = k[i+1];
                float fcr = freq_cis_real_row[i/2];
                float fci = freq_cis_imag_row[i/2];
                q[i]   = q0 * fcr - q1 * fci;
                q[i+1] = q0 * fci + q1 * fcr;
                k[i]   = k0 * fcr - k1 * fci;
                k[i+1] = k0 * fci + k1 * fcr;
            }
        }

        // save key,value at this time step (pos) to our kv cache
        int loff = l * p->seq_len * dim; // kv cache layer offset for convenience
        float* key_cache_row = s->key_cache + loff + pos * dim;
        float* value_cache_row = s->value_cache + loff + pos * dim;
        memcpy(key_cache_row, s->k, dim*sizeof(*key_cache_row));
        memcpy(value_cache_row, s->v, dim*sizeof(*value_cache_row));
        
        // multihead attention. iterate over all heads
        for (int h = 0; h < p->n_heads; h++) {
            // get the query vector for this head
            float* q = s->q + h * head_size;
            // iterate over all timesteps, including the current one
            for (int t = 0; t <= pos; t++) {
                // get the key vector for this head and at this timestep
                float* k = s->key_cache + loff + t * dim + h * head_size;
                // calculate the attention score as the dot product of q and k
                float score = 0.0f;
                for (int i = 0; i < head_size; i++) {
                    score += q[i] * k[i];
                }
                score /= sqrtf(head_size);
                // save the score to the attention buffer
                s->att[t] = score;
            }

            // softmax the scores to get attention weights, from 0..pos inclusively
            softmax(s->att, pos + 1);
            
            // weighted sum of the values, store back into xb
            for (int i = 0; i < head_size; i++) {
                float val = 0.0f;
                for (int t = 0; t <= pos; t++) {
                    val += s->att[t] * s->value_cache[loff + t * dim + h * head_size + i]; // note bad locality
                }
                s->xb[h * head_size + i] = val;
            }
        }

        // final matmul to get the output of the attention
        matmul(s->xb2, s->xb, w->wo + l*dim*dim, dim, dim);

        // residual connection back into x
        accum(x, s->xb2, dim);

        // ffn rmsnorm
        rmsnorm(s->xb, x, w->rms_ffn_weight + l*dim, dim);

        // Now for FFN in PyTorch we have: self.w2(F.silu(self.w1(x)) * self.w3(x))
        // first calculate self.w1(x) and self.w3(x)
        matmul(s->hb, s->xb, w->w1 + l*dim*hidden_dim, dim, hidden_dim);
        matmul(s->hb2, s->xb, w->w3 + l*dim*hidden_dim, dim, hidden_dim);
        
        // F.silu; silu(x)=x*σ(x),where σ(x) is the logistic sigmoid
        for (int i = 0; i < hidden_dim; i++) {
            s->hb[i] = s->hb[i] * (1.0f / (1.0f + expf(-s->hb[i])));
        }
        
        // elementwise multiply with w3(x)
        for (int i = 0; i < hidden_dim; i++) {
            s->hb[i] = s->hb[i] * s->hb2[i];
        }

        // final matmul to get the output of the ffn
        matmul(s->xb, s->hb, w->w2 + l*dim*hidden_dim, hidden_dim, dim);

        // residual connection
        accum(x, s->xb, dim);
    }
    
    // final rmsnorm
    rmsnorm(x, x, w->rms_final_weight, dim);

    // classifier into logits
    matmul(s->logits, x, w->token_embedding_table, p->dim, p->vocab_size);
}

int sample(float* probabilities, int n) {
    // sample index from probabilities, they must sum to 1
    float r = (float)rand() / (float)RAND_MAX;
    float cdf = 0.0f;
    for (int i = 0; i < n; i++) {
        cdf += probabilities[i];
        if (r < cdf) {
            return i;
        }
    }
    return n - 1; // in case of rounding errors
}

int argmax(float* v, int n) {
    // return argmax of v in elements 0..n
    int max_i = 0;
    float max_p = v[0];
    for (int i = 1; i < n; i++) {
        if (v[i] > max_p) {
            max_i = i;
            max_p = v[i];
        }
    }
    return max_i;
}

// ----------------------------------------------------------------------------

long time_in_ms() {
  struct timeval time;
  gettimeofday(&time, NULL);
  return time.tv_sec * 1000 + time.tv_usec / 1000;
}

int main(int argc, char *argv[]) {

    // poor man's C argparse
    char *checkpoint = NULL;
    float temperature = 0.9f;
    // 'checkpoint' is necessary arg
    #ifdef COSMO_ZIP // if this is defined
    // we read the embedded checkpoint from within the executable
    checkpoint = "/zip/out/model.bin" ;
    #else
    if (argc < 2) {
        printf("Usage: %s <checkpoint_file> [temperature] [seed]\n", argv[0]);
        return 1;
    }    
    checkpoint = argv[1];
    #endif
    // temperature is optional
    if (argc >= 3) {
        temperature = atof(argv[2]);
    }
    // seed is optional
    if (argc >= 4) {
        unsigned int seed = atoi(argv[3]);
        srand(seed);
    } else {
        time_t current_time; 
        time(&current_time);
        srand((unsigned int)current_time);
    }

    // read in the model.bin file
    Config config;
    TransformerWeights weights;
    {
        FILE *file = fopen(checkpoint, "rb");
        if (!file) {
            printf("Unable to open the checkpoint file %s!\n", checkpoint);
            return 1;
        }
        // read in the config header
        if(fread(&config, sizeof(Config), 1, file) != 1) { return 1; }
        // read in the Transformer weights
        malloc_weights(&weights, &config);
        if(checkpoint_init_weights(&weights, &config, file)) { return 1; }
        fclose(file);
    }

    // read in the tokenizer.bin file
    char** vocab = (char**)malloc(config.vocab_size * sizeof(char*));
    {
<<<<<<< HEAD
        #ifdef COSMO_ZIP // if this is defined 
        // we read the embedded tokenizer.bin from within the executable
        FILE *file = fopen("/zip/tokenizer.bin", "r");
        #else
        FILE *file = fopen("tokenizer.bin", "r");
        #endif
=======
        FILE *file = fopen("tokenizer.bin", "rb");
>>>>>>> 228c4ea3
        if (!file) {
            printf("Unable to open the tokenizer file tokenizer.bin! Run "
            "python tokenizer.py to convert tokenizer.model -> tokenizer.bin\n");
            return 1;
        }
        int len;
        for (int i = 0; i < config.vocab_size; i++) {
            if(fread(&len, sizeof(int), 1, file) != 1) { return 1; }
            vocab[i] = (char *)malloc(len + 1);
            if(fread(vocab[i], len, 1, file) != 1) { return 1; }
            vocab[i][len] = '\0'; // add the string terminating token
        }
        fclose(file);
    }

    // create and init the application RunState
    RunState state;
    malloc_run_state(&state, &config);
    
    // the current position we are in
    long start = time_in_ms();

    int next;
    int token = 1; // 1 = BOS token in Llama-2 sentencepiece
    int pos = 0;
    while (pos < config.seq_len) {

        // forward the transformer to get logits for the next token
        transformer(token, pos, &config, &state, &weights);

        // sample the next token
        if(temperature == 0.0f) {
            // greedy argmax sampling
            next = argmax(state.logits, config.vocab_size);
        } else {
            // apply the temperature to the logits
            for (int q=0; q<config.vocab_size; q++) { state.logits[q] /= temperature; }
            // apply softmax to the logits to get the probabilities for next token
            softmax(state.logits, config.vocab_size);
            // we now want to sample from this distribution to get the next token
            next = sample(state.logits, config.vocab_size);
        }
        printf("%s", vocab[next]);
        fflush(stdout);

        // advance forward
        token = next;
        pos++;
    }
    printf("\n");

    // report our achieved tok/s
    long end = time_in_ms();
    printf("achieved tok/s: %f\n", config.seq_len / (double)(end-start)*1000);

    // memory cleanup
    free_run_state(&state);
    free_weights(&weights);
    for (int i = 0; i < config.vocab_size; i++) { free(vocab[i]); }
    free(vocab);
    return 0;
}<|MERGE_RESOLUTION|>--- conflicted
+++ resolved
@@ -460,16 +460,12 @@
     // read in the tokenizer.bin file
     char** vocab = (char**)malloc(config.vocab_size * sizeof(char*));
     {
-<<<<<<< HEAD
         #ifdef COSMO_ZIP // if this is defined 
         // we read the embedded tokenizer.bin from within the executable
-        FILE *file = fopen("/zip/tokenizer.bin", "r");
+        FILE *file = fopen("/zip/tokenizer.bin", "rb");
         #else
-        FILE *file = fopen("tokenizer.bin", "r");
+        FILE *file = fopen("tokenizer.bin", "rb");
         #endif
-=======
-        FILE *file = fopen("tokenizer.bin", "rb");
->>>>>>> 228c4ea3
         if (!file) {
             printf("Unable to open the tokenizer file tokenizer.bin! Run "
             "python tokenizer.py to convert tokenizer.model -> tokenizer.bin\n");
